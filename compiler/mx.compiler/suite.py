--- conflicted
+++ resolved
@@ -4,13 +4,8 @@
   "sourceinprojectwhitelist" : [],
 
   "groupId" : "org.graalvm.compiler",
-<<<<<<< HEAD
-  "version" : "23.1.0.1",
+  "version" : "23.1.1.0",
   "release" : False,
-=======
-  "version" : "23.1.1",
-  "release" : True,
->>>>>>> b102df7b
   "url" : "http://www.graalvm.org/",
   "developer" : {
     "name" : "GraalVM Development",
