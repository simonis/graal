suite = {
  "mxversion": "6.27.1",
  "name" : "compiler",
  "sourceinprojectwhitelist" : [],

  "groupId" : "org.graalvm.compiler",
<<<<<<< HEAD
  "version" : "23.1.3.0",
=======
  "version" : "23.1.3",
>>>>>>> dda64b4e
  "release" : True,
  "url" : "http://www.graalvm.org/",
  "developer" : {
    "name" : "GraalVM Development",
    "email" : "graalvm-dev@oss.oracle.com",
    "organization" : "Oracle Corporation",
    "organizationUrl" : "http://www.graalvm.org/",
  },
  "scm" : {
    "url" : "https://github.com/oracle/graal",
    "read" : "https://github.com/oracle/graal.git",
    "write" : "git@github.com:oracle/graal.git",
  },

  "imports" : {
    "suites": [
      {
        "name" : "truffle",
        "subdir": True,
      },
      {
        "name" : "regex",
        "subdir": True
      },
      {
        "name" : "java-benchmarks",
        "subdir": True
      }
    ]
  },

  "defaultLicense" : "GPLv2-CPE",
  "snippetsPattern" : ".*JavadocSnippets.*",
  "javac.lint.overrides": "-path",

  "libraries" : {

    # ------------- Libraries -------------

    "JAVA_ALLOCATION_INSTRUMENTER" : {
      "digest" : "sha512:25fe57cd6d3ecabb52f411c884f801109ece37570a2dd19fa1e5b83cc2039ed02a90787600eb9303eaa730aabf0dc70b506fb9fe40ca6c3417428bb89c2c8940",
      "maven" : {
        "groupId" : "com.google.code.java-allocation-instrumenter",
        "artifactId" : "java-allocation-instrumenter",
        "version" : "3.1.0",
      },
      "bootClassPathAgent" : "true",
    },

    "HCFDIS" : {
      "urls" : ["https://lafo.ssw.uni-linz.ac.at/pub/graal-external-deps/hcfdis/hcfdis-3.jar"],
      "digest" : "sha512:207b178aaab27754e331e9ce9e931ccda1cd4906aeb96f425028f58b3865f8527e8564757c10a8acdcbba9808abaaf5d55d9663d597dab029785da1e12cae20d",
    },

    "C1VISUALIZER_DIST" : {
      "urls" : ["https://lafo.ssw.uni-linz.ac.at/pub/graal-external-deps/c1visualizer/c1visualizer-1.10.zip"],
      "digest" : "sha512:40c505dd03ca0bb102f1091b89b90672126922f290bd8370eef9a7afc5d9c1e7b5db08c448a0948ef46bf57d850e166813e2d68bf7b1c88a46256d839b6b0201",
      "packedResource": True,
    },
    "IDEALGRAPHVISUALIZER-0_31-0A82D7A0D60_DIST" : {
      "urls" : ["https://lafo.ssw.uni-linz.ac.at/pub/idealgraphvisualizer/idealgraphvisualizer-0.31-0a82d7a0d60-all.zip"],
      "digest" : "sha512:20a3d87927fbecfe9b61dcd6c59f12f4c25e7da1ca926ea6d2571594424782751261e581e1c6e5113aeaeb8f31b8141b1941f7bbef1c6c07c55b9a753812b6db",
      "packedResource": True,
    },

    "JOL_CLI" : {
      "digest" : "sha512:aeefbf80b51e6aa546f7522b7dfd6a405529fc0d07be4b11fda56103b5b187a03f3b202c1d7ab65ffaa166630a0ec9a4684efccdf224743a3f79b4ca7504819c",
      "maven" : {
        "groupId" : "org.openjdk.jol",
        "artifactId" : "jol-cli",
        "version" : "0.9",
        "classifier" : "full",
      },
    },

    "BATIK" : {
      "digest" : "sha512:cefc274dab0f3cd8064f135a8a3bccb59b8168864acd2143f8a5563c6feacd9651a740bcfc9998031d78b6c219168b7e5ba3341d1d11e429f1bf53629000566d",
      "urls" : ["https://lafo.ssw.uni-linz.ac.at/pub/graal-external-deps/batik-all-1.7.jar"],
    },

    "ASM_9.5" : {
      "digest" : "sha512:9e65f2983783725bae196ca939b45246958731246df1c495089c8ea5ce646de77c4e01a5a9ba10642016bb3258e1727e9ebcece6e74d9e3c32f528025d76b955",
      "maven" : {
        "groupId" : "org.ow2.asm",
        "artifactId" : "asm",
        "version" : "9.5",
      },
    },

    "ASM_TREE_9.5" : {
      "digest" : "sha512:816de8f84c216a7bd97b2458bde64a4b99a039b7b59fbd1ef52edf8bf869edabb93967736fe0c61e8eb3e1520e0cefe69ba59cda12df30f9f85db75fb6c064f3",
      "maven" : {
        "groupId" : "org.ow2.asm",
        "artifactId" : "asm-tree",
        "version" : "9.5",
      },
      "dependencies" : ["ASM_9.5"],
    },

    "ASM_UTIL_9.5" : {
      "digest" : "sha512:f68284d8f8fd029f3f428112225b2035ed3a4216cf3b34e0aacc83c32a6d44ab5e5d128b60a13ef768e3396041a62cf63f7fd3445dc5a05ce0ae03a2b2ed3080",
      "maven" : {
        "groupId" : "org.ow2.asm",
        "artifactId" : "asm-util",
        "version" : "9.5",
      },
      "dependencies" : ["ASM_9.5"],
    },

    "HSDIS" : {
      "urlbase" : "https://lafo.ssw.uni-linz.ac.at/pub/graal-external-deps/hsdis",
      "packedResource" : True,
      "os_arch" : {
        "linux" : {
          "amd64" : {
            "digest" : "sha512:38c2af202546d2c2fd2bb6936f028b1feda8a5da40e2e374f2ad9caddb639988fac26bacf87925ff76cf7f88537f4f55206c50e0f9dffb290f0c630992582e76",
            "urls" : ["{urlbase}/intel/hsdis-amd64-linux-0d031013db9a80d6c88330c42c983fbfa7053193.tar.gz"],
          },
          "aarch64" : {
            "digest" : "sha512:422e1078fe5d9e2f71c04ca2bbefef4e09cf9675d132c7531f1fb17330e2b1f9441470541b66c8db2f3d8e105d167e25a78dc11aada524ed623b1ae9a4cfdeeb",
            "urls" : ["{urlbase}/hsdis-aarch64-linux-fcc9b70ac91c00db8a50b0d4345490a68e3743e1.tar.gz"],
          },
          "riscv64" : {
            "optional" : True,
          }
        },
        "darwin" : {
          "amd64" : {
            "digest" : "sha512:754931b55975ceb47f46d4803930c915d48aaf04d6633944751ff9e7f8c2df076473f0a134f77aab80d54159ec6a011ada6b44cf10a3bbe55d0356c9c22cfa86",
            "urls" : ["{urlbase}/intel/hsdis-amd64-darwin-67f6d23cbebd8998450a88b5bef362171f66f11a.tar.gz"],
          },
          "aarch64" : {
            "digest" : "sha512:2ce96d16865a180cb6352377aea1c2e4a85ebbd8b57bd157eafb551188d3bd005d1ca7118fe99480ccca0f59d1c128c25a5612bc809077cbac3c19b6a6d4246b",
            "urls" : ["{urlbase}/hsdis-aarch64-darwin-073b5f6f10a4c8530417f165d03c19093a2c0680.tar.gz"],
          }
        },
        "windows" : {
          "amd64" : {
            "digest" : "sha512:92d79ec235cbe4480c6887d92003519f0340f571a55207d326b59d42163ecb984752d5d614d590400542a9097f1ea8233720c18f85728eaccce86225930918fe",
            "urls" : ["{urlbase}/intel/hsdis-amd64-windows-6a388372cdd5fe905c1a26ced614334e405d1f30-2.zip"],
          },
          "aarch64" : {
            "optional" : True,
          }
        },
      },
    },
  },

  "projects" : {

    # ------------- Graal -------------

    "jdk.internal.vm.compiler" : {
      "subDir" : "src",
      "sourceDirs" : ["src"],
      "dependencies" : [
        "sdk:WORD",
        "sdk:COLLECTIONS",
        "truffle:TRUFFLE_COMPILER",
      ],
      "requires" : [
        "jdk.internal.vm.ci",
        "jdk.unsupported",
        "java.logging",
      ],
      "requiresConcealed" : {
        "jdk.internal.vm.ci" : [
          "jdk.vm.ci.meta",
          "jdk.vm.ci.code",
          "jdk.vm.ci.code.site",
          "jdk.vm.ci.code.stack",
          "jdk.vm.ci.common",
          "jdk.vm.ci.amd64",
          "jdk.vm.ci.aarch64",
          "jdk.vm.ci.services",
          "jdk.vm.ci.runtime",
          "jdk.vm.ci.hotspot",
          "jdk.vm.ci.hotspot.amd64",
          "jdk.vm.ci.hotspot.aarch64",
        ],
      },
      "uses" : [
        "org.graalvm.compiler.hotspot.meta.HotSpotInvocationPluginProvider",
        "org.graalvm.compiler.lir.LIRInstructionVerifier",
        "org.graalvm.compiler.core.common.CompilerProfiler",
        "org.graalvm.compiler.truffle.compiler.substitutions.GraphBuilderInvocationPluginProvider",
        "org.graalvm.compiler.truffle.compiler.phases.inlining.InliningPolicyProvider",
      ],
      "annotationProcessors" : [
        "GRAAL_PROCESSOR"
      ],
      "checkPackagePrefix": "false",
      "checkstyleVersion" : "10.7.0",
      "javaCompliance" : "17+",
      "workingSets" : "API,Graal",
      "jacoco" : "include",
      "jacocoExcludePackages" : [
        "jdk.internal.vm.compiler.test",
        "org.graalvm.libgraal.jni",
        "org.graalvm.compiler.replacements",
        "org.graalvm.compiler.hotspot.test",
        "org.graalvm.compiler.replacements.test",
        "org.graalvm.compiler.api.directives.test",
        "org.graalvm.compiler.test",
        "org.graalvm.compiler.core.test",
        "org.graalvm.compiler.nodes.test",
        "org.graalvm.compiler.loop.test",
        "org.graalvm.compiler.core.aarch64.test",
        "org.graalvm.compiler.jtt",
        "org.graalvm.compiler.truffle.test",
      ],
    },

    "jdk.internal.vm.compiler.processor" : {
      "subDir" : "src",
      "sourceDirs" : ["src"],
      "requires" : [
        "java.compiler" # javax.annotation.processing.*
      ],
      "checkPackagePrefix": "false",
      "checkstyle" : "jdk.internal.vm.compiler",
      "javaCompliance" : "17+",
    },

    "jdk.internal.vm.compiler.test" : {
      "subDir" : "src",
      "sourceDirs" : ["src"],
      "dependencies" : [
        "jdk.internal.vm.compiler",
        "mx:JUNIT",
        "ASM_TREE_9.5",
        "ASM_UTIL_9.5",
        "JAVA_ALLOCATION_INSTRUMENTER",
        "truffle:TRUFFLE_SL_TEST",
        "truffle:TRUFFLE_TEST",
        "truffle:TRUFFLE_RUNTIME",
      ],
      "requires" : [
        "jdk.unsupported",
        "java.compiler",
        "java.logging",
        "java.instrument",
        "java.management",
        "jdk.jfr",
      ],
      "requiresConcealed" : {
        "java.base" : [
          "jdk.internal.module",
          "jdk.internal.misc",
          "jdk.internal.vm.annotation",
        ],
        "java.instrument" : [
          "sun.instrument",
        ],
        "jdk.internal.vm.ci" : [
          "jdk.vm.ci.meta",
          "jdk.vm.ci.code",
          "jdk.vm.ci.code.site",
          "jdk.vm.ci.code.stack",
          "jdk.vm.ci.common",
          "jdk.vm.ci.amd64",
          "jdk.vm.ci.aarch64",
          "jdk.vm.ci.services",
          "jdk.vm.ci.runtime",
          "jdk.vm.ci.hotspot",
          "jdk.vm.ci.hotspot.amd64",
          "jdk.vm.ci.hotspot.aarch64",
        ],
      },
      "annotationProcessors" : [
        "GRAAL_PROCESSOR",
        "truffle:TRUFFLE_DSL_PROCESSOR"
      ],
      "checkstyle" : "jdk.internal.vm.compiler",
      "javaCompliance" : "17+",
      "jacoco" : "exclude",
    },

    "org.graalvm.compiler.management" : {
      "subDir" : "src",
      "sourceDirs" : ["src"],
      "dependencies" : [
        "jdk.internal.vm.compiler",
      ],
      "requires" : [
        "jdk.internal.vm.ci",
        "jdk.management",
      ],
      "checkstyle" : "jdk.internal.vm.compiler",
      "annotationProcessors" : [
        "GRAAL_PROCESSOR",
      ],
      "javaCompliance" : "17+",
      "workingSets" : "Graal,HotSpot",
    },

    "org.graalvm.compiler.hotspot.jdk20.test" : {
      "testProject" : True,
      "subDir" : "src",
      "sourceDirs" : ["src"],
      "dependencies" : [
        "jdk.internal.vm.compiler.test",
      ],
      "requires" : [
        "jdk.jfr",
      ],
      "requiresConcealed" : {
        "java.base" : [
          "jdk.internal.misc",
        ],
        "jdk.internal.vm.ci" : [
          "jdk.vm.ci.meta",
        ],
      },
      "checkstyle": "jdk.internal.vm.compiler",
      "javaCompliance" : "20+",
      "javaPreviewNeeded": "20+",
      "javac.lint.overrides": "none",
      "workingSets" : "Graal,HotSpot,Test",
    },

    "org.graalvm.compiler.hotspot.jdk21.test" : {
      "testProject" : True,
      "subDir" : "src",
      "sourceDirs" : ["src"],
      "dependencies" : [
        "jdk.internal.vm.compiler.test",
      ],
      "requiresConcealed" : {
        "java.base" : [
          "jdk.internal.util",
        ],
      },
      "checkstyle": "jdk.internal.vm.compiler",
      "javaCompliance" : "21+",
      "javaPreviewNeeded": "21+",
      "workingSets" : "Graal,HotSpot,Test",
    },

    "org.graalvm.compiler.virtual.bench" : {
      "subDir" : "src",
      "sourceDirs" : ["src"],
      "dependencies" : ["mx:JMH_1_21", "org.graalvm.compiler.microbenchmarks"],
      "checkstyle" : "jdk.internal.vm.compiler",
      "javaCompliance" : "17+",
      "annotationProcessors" : ["mx:JMH_1_21"],
      "spotbugsIgnoresGenerated" : True,
      "workingSets" : "Graal,Bench",
      "testProject" : True,
    },

    "org.graalvm.compiler.microbenchmarks" : {
      "subDir" : "src",
      "sourceDirs" : ["src"],
      "dependencies" : [
        "mx:JMH_1_21",
        "jdk.internal.vm.compiler",
        "jdk.internal.vm.compiler.test",
      ],
      "requiresConcealed" : {
        "jdk.internal.vm.ci" : [
          "jdk.vm.ci.meta",
        ],
      },
      "checkstyle" : "jdk.internal.vm.compiler",
      "javaCompliance" : "17+",
      "checkPackagePrefix" : "false",
      "annotationProcessors" : ["mx:JMH_1_21"],
      "spotbugsIgnoresGenerated" : True,
      "workingSets" : "Graal,Bench",
      "testProject" : True,
    },

    # ------------- GraalTruffle -------------

    "org.graalvm.compiler.truffle.test.jdk21" : {
      "subDir" : "src",
      "sourceDirs" : ["src"],
      "dependencies": [
        "jdk.internal.vm.compiler.test",
      ],
      "annotationProcessors" : [
        "GRAAL_PROCESSOR",
      ],
      "overlayTarget" : "jdk.internal.vm.compiler.test",
      "multiReleaseJarVersion" : "21",
      "checkstyle" : "jdk.internal.vm.compiler",
      "javaCompliance" : "21+",
      "checkPackagePrefix" : "false",
      "jacoco": "exclude",
      "testProject" : True,
    },

    # ------------- blackbox micro benchmarks -------------

    "org.graalvm.micro.benchmarks" : {
      "subDir" : "src",
      "sourceDirs" : ["src"],
      "dependencies" : [
        "mx:JMH_1_21",
      ],
      "checkstyle" : "jdk.internal.vm.compiler",
      "javaCompliance" : "17+",
      "checkPackagePrefix" : "false",
      "annotationProcessors" : ["mx:JMH_1_21"],
      "spotbugsIgnoresGenerated" : True,
      "workingSets" : "Graal,Bench",
      "testProject" : True,
    },

    "org.graalvm.profdiff" : {
      "subDir" : "src",
      "sourceDirs" : ["src"],
      "dependencies" : [
        "jdk.internal.vm.compiler",
        "sdk:COLLECTIONS",
      ],
      "checkstyle" : "jdk.internal.vm.compiler",
      "javaCompliance" : "17+",
    },

    "org.graalvm.profdiff.test" : {
      "subDir" : "src",
      "sourceDirs" : ["src"],
      "dependencies" : [
        "org.graalvm.profdiff",
        "mx:JUNIT",
      ],
      "checkstyle" : "jdk.internal.vm.compiler",
      "javaCompliance" : "17+",
      "workingSets" : "Graal,Test",
    },
  },

  "distributions" : {

    # ------------- Distributions -------------

    "GRAAL_TEST" : {
      "subDir" : "src",
      "dependencies" : [
        "jdk.internal.vm.compiler.test",
      ],
      "distDependencies" : [
        "GRAAL",
        "truffle:TRUFFLE_SL_TEST",
        "truffle:TRUFFLE_TEST",
        "truffle:TRUFFLE_COMPILER",
        "truffle:TRUFFLE_RUNTIME",
        "regex:TREGEX",
        "ASM_TREE_9.5",
        "ASM_UTIL_9.5",
      ],
      "exclude" : [
        "mx:JUNIT",
        "JAVA_ALLOCATION_INSTRUMENTER",
      ],
      "testDistribution" : True,
      "maven": False,
    },
    "GRAAL_TEST_PREVIEW_FEATURE" : {
      "subDir" : "src",
      "dependencies" : [
        "org.graalvm.compiler.hotspot.jdk20.test",
        "org.graalvm.compiler.hotspot.jdk21.test",
      ],
      "distDependencies" : [
        "GRAAL_TEST",
      ],
      "exclude" : [
      ],
      "testDistribution" : True,
      "maven": False,
    },

    "GRAAL_PROCESSOR" : {
      "subDir": "src",
      "dependencies" : [
        "jdk.internal.vm.compiler.processor",
       ],
      "maven": False,
    },

    "GRAAL_VERSION": {
      "type": "dir",
      "platformDependent": False,
      "layout": {
        "META-INF/graalvm/jdk.internal.vm.compiler/version": "dependency:sdk:VERSION/version",
      },
      "description": "Compiler version.",
      "maven": False,
    },

    "GRAAL" : {
      # This distribution defines a module.
      "moduleInfo" : {
        "name" : "jdk.internal.vm.compiler",
        "requires" : [
          "jdk.unsupported" # sun.misc.Unsafe
        ],
        "exports" : [
          """* to com.oracle.graal.graal_enterprise,org.graalvm.nativeimage.pointsto,org.graalvm.nativeimage.builder,org.graalvm.nativeimage.foreign,org.graalvm.nativeimage.llvm,com.oracle.svm.svm_enterprise,com.oracle.svm_enterprise.ml_dataset,org.graalvm.nativeimage.base,
          org.graalvm.extraimage.builder,com.oracle.svm.extraimage_enterprise,org.graalvm.truffle.runtime.svm,com.oracle.truffle.enterprise.svm""",
          "org.graalvm.compiler.java                   to org.graalvm.nativeimage.agent.tracing,org.graalvm.nativeimage.configure",
          "org.graalvm.compiler.core.common            to org.graalvm.nativeimage.agent.tracing,org.graalvm.nativeimage.objectfile",
          "org.graalvm.compiler.debug                  to org.graalvm.nativeimage.objectfile",
          "org.graalvm.compiler.nodes.graphbuilderconf to org.graalvm.nativeimage.driver,org.graalvm.nativeimage.librarysupport",
          "org.graalvm.compiler.options                to org.graalvm.nativeimage.driver,org.graalvm.nativeimage.junitsupport",
          "org.graalvm.compiler.phases.common          to org.graalvm.nativeimage.agent.tracing,org.graalvm.nativeimage.configure",
          "org.graalvm.compiler.serviceprovider        to jdk.internal.vm.compiler.management,org.graalvm.nativeimage.driver,org.graalvm.nativeimage.agent.jvmtibase,org.graalvm.nativeimage.agent.diagnostics",
          "org.graalvm.util.json                       to org.graalvm.nativeimage.librarysupport,org.graalvm.nativeimage.agent.tracing,org.graalvm.nativeimage.configure,org.graalvm.nativeimage.driver",
        ],
        "uses" : [
          "org.graalvm.compiler.code.DisassemblerProvider",
          "org.graalvm.compiler.core.match.MatchStatementSet",
          "org.graalvm.compiler.debug.DebugHandlersFactory",
          "org.graalvm.compiler.debug.TTYStreamProvider",
          "org.graalvm.compiler.debug.PathUtilitiesProvider",
          "org.graalvm.compiler.hotspot.HotSpotCodeCacheListener",
          "org.graalvm.compiler.hotspot.HotSpotBackendFactory",
          "org.graalvm.compiler.hotspot.meta.HotSpotInvocationPluginProvider",
          "org.graalvm.compiler.nodes.graphbuilderconf.GeneratedPluginFactory",
          "org.graalvm.compiler.options.OptionDescriptors",
          "org.graalvm.compiler.serviceprovider.JMXService",
          "org.graalvm.compiler.truffle.compiler.hotspot.TruffleCallBoundaryInstrumentationFactory",
          "org.graalvm.compiler.truffle.compiler.substitutions.GraphBuilderInvocationPluginProvider",
        ],
      },
      "subDir" : "src",
      "dependencies" : [
        "jdk.internal.vm.compiler",
        "GRAAL_VERSION",
      ],
      "distDependencies" : [
        "sdk:COLLECTIONS",
        "sdk:WORD",
        "truffle:TRUFFLE_COMPILER",
      ],
      "allowsJavadocWarnings": True,
      "description":  "The GraalVM compiler and the Graal-truffle optimizer.",
      "maven" : {
        "artifactId" : "compiler",
        "tag": ["default", "public"],
      },
    },

    "GRAAL_MANAGEMENT" : {
      # This distribution defines a module.
      "moduleInfo" : {
        "name" : "jdk.internal.vm.compiler.management",
      },
      "subDir" : "src",
      "dependencies" : [
        "org.graalvm.compiler.management",
      ],
      "distDependencies" : [
        "GRAAL",
      ],
      "allowsJavadocWarnings": True,
      "description":  "The GraalVM compiler Management Bean.",
      "maven" : {
        "artifactId" : "compiler-management",
        "tag": ["default", "public"],
      },
    },

    "GRAAL_COMPILER_WHITEBOX_MICRO_BENCHMARKS" : {
      "subDir" : "src",
      "dependencies" : [
        "org.graalvm.compiler.virtual.bench",
        "org.graalvm.compiler.microbenchmarks",
      ],
      "distDependencies" : [
        "GRAAL_TEST"
      ],
      "testDistribution" : True,
      "maven": False,
    },

    "GRAAL_COMPILER_MICRO_BENCHMARKS" : {
      "subDir" : "src",
      "dependencies" : ["org.graalvm.micro.benchmarks"],
      "testDistribution" : True,
      "maven": False,
    },

    "HSDIS_GRAALVM_SUPPORT" : {
      "native" : True,
      "description" : "Disassembler support distribution for the GraalVM",
      "os_arch" : {
        "linux" : {
          "riscv64" : {
            "optional" : True,
          },
          "<others>" : {
            "layout" : {
              "hsdis-<arch>.so" : "file:<path:HSDIS>/*",
            },
          },
        },
        "<others>" : {
          "amd64" : {
            "layout" : {
              "<libsuffix:hsdis-amd64>" : "file:<path:HSDIS>/*",
            },
          },
          "aarch64" : {
            "layout" : {
              "<libsuffix:hsdis-aarch64>" : "file:<path:HSDIS>/*",
            },
          },
        },
      },
    },

    "GRAAL_PROFDIFF": {
      "subDir" : "src",
      "dependencies" : [
        "org.graalvm.profdiff",
      ],
      "distDependencies" : [
        "sdk:COLLECTIONS",
        "GRAAL",
      ],
      "maven" : False,
    },

    "GRAAL_PROFDIFF_TEST" : {
      "subDir" : "src",
      "dependencies" : [
        "org.graalvm.profdiff.test",
      ],
      "distDependencies" : [
        "GRAAL_PROFDIFF",
      ],
      "exclude" : [
        "mx:JUNIT",
      ],
      "maven": False,
    },
  },
}<|MERGE_RESOLUTION|>--- conflicted
+++ resolved
@@ -4,12 +4,8 @@
   "sourceinprojectwhitelist" : [],
 
   "groupId" : "org.graalvm.compiler",
-<<<<<<< HEAD
-  "version" : "23.1.3.0",
-=======
-  "version" : "23.1.3",
->>>>>>> dda64b4e
-  "release" : True,
+  "version" : "23.1.3.1",
+  "release" : False,
   "url" : "http://www.graalvm.org/",
   "developer" : {
     "name" : "GraalVM Development",
