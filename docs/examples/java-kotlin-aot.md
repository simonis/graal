---
layout: docs
toc_group: examples
link_title: Java/Kotlin Native Image Example
permalink: /examples/java-kotlin-aot/
---

# Build a Native Image of a Java and Kotlin Application

This example demonstrates how to compile a Java and Kotlin application ahead-of-time into a native executable, and illustrates the advantages.

## Preparation

1&#46; Download or clone the repository and navigate into the `java-kotlin-aot` directory:
```shell
git clone https://github.com/graalvm/graalvm-demos
cd graalvm-demos/java-kotlin-aot
```
This is a simple Java and Kotlin application showing how easy it is to interoperate between JVM-based languages.
A Java method accesses a String from Kotlin and calls a Kotlin function, which later accesses a String from a Java class.
Before running this example, you need to build the application.

Note: You can use any JDK for building the application. However, `javac` from GraalVM in the build script is used to simplify the prerequisites so another JDK does not need to be installed.

2&#46; [Download GraalVM](https://www.graalvm.org/downloads/), unzip the archive, export the GraalVM home directory as the `$JAVA_HOME` and add `$JAVA_HOME/bin` to the `PATH` environment variable:
  On Linux:
  ```bash
  export JAVA_HOME=/home/${current_user}/path/to/graalvm
  export PATH=$JAVA_HOME/bin:$PATH
  ```
  On macOS:
  ```bash
  export JAVA_HOME=/Users/${current_user}/path/to/graalvm/Contents/Home
  export PATH=$JAVA_HOME/bin:$PATH
  ```
  On Windows:
  ```bash
  setx /M JAVA_HOME "C:\Progra~1\Java\<graalvm>"
  setx /M PATH "C:\Progra~1\Java\<graalvm>\bin;%PATH%"
  ```
  Note that your paths are likely to be different depending on the download location.

3&#46; [Install Native Image](../reference-manual/native-image/README.md/#install-native-image) by running.
```bash
gu install native-image
```
<<<<<<< HEAD
=======
For macOS, use:
```shell
export GRAALVM_HOME=/Users/${current_user}/path/to/graalvm/Contents/Home
```
Note that your paths are likely to be different depending on the download location.

3&#46; [Install Native Image](../reference-manual/native-image/README.md#install-native-image) to make use of the `native-image` utility.
>>>>>>> 7bc06f81

4&#46; Then execute:
```shell
./build.sh
```

Have a look at the `build.sh` script which creates a native executable from a Java class.
The `native-image` utility compiles the application ahead-of-time for faster startup and lower general overhead at runtime.
```shell
$JAVA_HOME/bin/native-image --no-fallback -cp ./target/mixed-code-hello-world-1.0-SNAPSHOT-jar-with-dependencies.jar -H:Name=helloworld -H:Class=hello.JavaHello -H:+ReportUnsupportedElementsAtRuntime
```

It takes a few parameters: the classpath, the main class of the application with `-H:Class=...`, and the name of the resulting executable with `-H:Name=...`.

After executing the `native-image` command, check the directory.
It should have produced the executable file, `helloworld`.

## Running the Application

To run the application, you need to execute the JAR file in the `target` directory.
You can run it as a normal Java application using `java`.
Or, since we have a native executable prepared, you can run that directly.
The `run.sh` file executes both, and times them with the `time` utility:
```shell
java -cp ./target/mixed-code-hello-world-1.0-SNAPSHOT-jar-with-dependencies.jar hello.JavaHello
./helloworld

```

An output close to the following should be produced:
```shell
→ ./run.sh
+ java -cp ./target/mixed-code-hello-world-1.0-SNAPSHOT-jar-with-dependencies.jar hello.JavaHello
Hello from Kotlin!
Hello from Java!

real	0m0.129s
user	0m0.094s
sys	0m0.034s
+ ./helloworld
Hello from Kotlin!
Hello from Java!

real	0m0.010s
user	0m0.003s
sys	0m0.004s
```

The performance gain of the native version is largely due to the faster startup.

### License

This sample application is taken from the JetBrains [Kotlin-examples repository](https://github.com/JetBrains/kotlin-examples/tree/master/maven/mixed-code-hello-world).
It is distributed under the Apache License 2.0.<|MERGE_RESOLUTION|>--- conflicted
+++ resolved
@@ -12,15 +12,8 @@
 ## Preparation
 
 1&#46; Download or clone the repository and navigate into the `java-kotlin-aot` directory:
-```shell
-git clone https://github.com/graalvm/graalvm-demos
-cd graalvm-demos/java-kotlin-aot
-```
-This is a simple Java and Kotlin application showing how easy it is to interoperate between JVM-based languages.
-A Java method accesses a String from Kotlin and calls a Kotlin function, which later accesses a String from a Java class.
-Before running this example, you need to build the application.
 
-Note: You can use any JDK for building the application. However, `javac` from GraalVM in the build script is used to simplify the prerequisites so another JDK does not need to be installed.
+  Note: You can use any JDK for building the application. However, `javac` from GraalVM in the build script is used to simplify the prerequisites so another JDK does not need to be installed.
 
 2&#46; [Download GraalVM](https://www.graalvm.org/downloads/), unzip the archive, export the GraalVM home directory as the `$JAVA_HOME` and add `$JAVA_HOME/bin` to the `PATH` environment variable:
   On Linux:
@@ -41,24 +34,14 @@
   Note that your paths are likely to be different depending on the download location.
 
 3&#46; [Install Native Image](../reference-manual/native-image/README.md/#install-native-image) by running.
-```bash
-gu install native-image
-```
-<<<<<<< HEAD
-=======
-For macOS, use:
-```shell
-export GRAALVM_HOME=/Users/${current_user}/path/to/graalvm/Contents/Home
-```
-Note that your paths are likely to be different depending on the download location.
-
-3&#46; [Install Native Image](../reference-manual/native-image/README.md#install-native-image) to make use of the `native-image` utility.
->>>>>>> 7bc06f81
+  ```bash
+  gu install native-image
+  ```
 
 4&#46; Then execute:
-```shell
-./build.sh
-```
+  ```shell
+  ./build.sh
+  ```
 
 Have a look at the `build.sh` script which creates a native executable from a Java class.
 The `native-image` utility compiles the application ahead-of-time for faster startup and lower general overhead at runtime.
