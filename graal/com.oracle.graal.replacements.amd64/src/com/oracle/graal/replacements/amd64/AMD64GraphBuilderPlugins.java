--- conflicted
+++ resolved
@@ -28,7 +28,6 @@
 import static com.oracle.graal.replacements.nodes.UnaryMathIntrinsicNode.UnaryOperation.LOG10;
 import static com.oracle.graal.replacements.nodes.UnaryMathIntrinsicNode.UnaryOperation.SIN;
 import static com.oracle.graal.replacements.nodes.UnaryMathIntrinsicNode.UnaryOperation.TAN;
-import static com.oracle.graal.replacements.nodes.UnaryMathIntrinsicNode.UnaryOperation.EXP;
 import static com.oracle.graal.replacements.nodes.BinaryMathIntrinsicNode.BinaryOperation.POW;
 
 import com.oracle.graal.compiler.common.LocationIdentity;
@@ -127,11 +126,6 @@
         Registration r = new Registration(plugins, Math.class);
         registerUnaryMath(r, "log", LOG);
         registerUnaryMath(r, "log10", LOG10);
-<<<<<<< HEAD
-=======
-        registerUnaryMath(r, "exp", EXP);
->>>>>>> 0848bfcb
-
         if (arithmeticStubs) {
             registerUnaryMath(r, "sin", SIN);
             registerUnaryMath(r, "cos", COS);
