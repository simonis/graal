--- conflicted
+++ resolved
@@ -65,11 +65,7 @@
     public SlowPath methodEndMarker;
 
     private int numVariables;
-<<<<<<< HEAD
     private final int numLoops;
-=======
-
-    private final int loopCount;
 
     public SpillMoveFactory spillMoveFactory;
 
@@ -77,7 +73,6 @@
         LIRInstruction createMove(CiValue result, CiValue input);
         LIRInstruction createExchange(CiValue input1, CiValue input2);
     }
->>>>>>> 7f1a1814
 
     public interface SlowPath {
         void emitCode(TargetMethodAssembler tasm);
@@ -85,7 +80,7 @@
 
     /**
      * Creates a new LIR instance for the specified compilation.
-     * @param loopCount number of loops
+     * @param numLoops number of loops
      * @param compilation the compilation
      */
     public LIR(LIRBlock startBlock, List<LIRBlock> linearScanOrder, List<LIRBlock> codeEmittingOrder, NodeMap<LIRBlock> valueToBlock, int numLoops) {
