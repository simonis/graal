--- conflicted
+++ resolved
@@ -35,12 +35,6 @@
 import java.util.ArrayList;
 import java.util.BitSet;
 import java.util.EnumSet;
-<<<<<<< HEAD
-import java.util.List;
-=======
-import java.util.HashSet;
-
->>>>>>> d1057cb8
 import org.graalvm.compiler.common.PermanentBailoutException;
 import org.graalvm.compiler.core.common.CollectionsFactory;
 import org.graalvm.compiler.core.common.CompareStrategy;
@@ -414,13 +408,8 @@
                     }
                     try (Indent indent2 = Debug.logAndIndent("---- Detailed information for var %d; operand=%s; node=%s ----", operandNum, operand, valueForOperandFromDebugContext)) {
 
-<<<<<<< HEAD
-                        Deque<AbstractBlockBase<?>> definedIn = new ArrayDeque<>();
+                        ArrayDeque<AbstractBlockBase<?>> definedIn = new ArrayDeque<>();
                         EconomicSet<AbstractBlockBase<?>> usedIn = CollectionsFactory.newSet(CompareStrategy.IDENTITY);
-=======
-                        ArrayDeque<AbstractBlockBase<?>> definedIn = new ArrayDeque<>();
-                        HashSet<AbstractBlockBase<?>> usedIn = new HashSet<>();
->>>>>>> d1057cb8
                         for (AbstractBlockBase<?> block : allocator.sortedBlocks()) {
                             if (allocator.getBlockData(block).liveGen.get(operandNum)) {
                                 usedIn.add(block);
