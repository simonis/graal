#
# Copyright (c) 2019, 2022, Oracle and/or its affiliates. All rights reserved.
# DO NOT ALTER OR REMOVE COPYRIGHT NOTICES OR THIS FILE HEADER.
#
# The Universal Permissive License (UPL), Version 1.0
#
# Subject to the condition set forth below, permission is hereby granted to any
# person obtaining a copy of this software, associated documentation and/or
# data (collectively the "Software"), free of charge and under any and all
# copyright rights in the Software, and any and all patent rights owned or
# freely licensable by each licensor hereunder covering either (i) the
# unmodified Software as contributed to or provided by such licensor, or (ii)
# the Larger Works (as defined below), to deal in both
#
# (a) the Software, and
#
# (b) any piece of software and/or hardware listed in the lrgrwrks.txt file if
# one is included with the Software each a "Larger Work" to which the Software
# is contributed by such licensors),
#
# without restriction, including without limitation the rights to copy, create
# derivative works of, display, perform, and distribute the Software and make,
# use, sell, offer for sale, import, export, have made, and have sold the
# Software and the Larger Work(s), and to sublicense the foregoing rights on
# either these or other terms.
#
# This license is subject to the following condition:
#
# The above copyright notice and either this complete permission notice or at a
# minimum a reference to the UPL must be included in all copies or substantial
# portions of the Software.
#
# THE SOFTWARE IS PROVIDED "AS IS", WITHOUT WARRANTY OF ANY KIND, EXPRESS OR
# IMPLIED, INCLUDING BUT NOT LIMITED TO THE WARRANTIES OF MERCHANTABILITY,
# FITNESS FOR A PARTICULAR PURPOSE AND NONINFRINGEMENT. IN NO EVENT SHALL THE
# AUTHORS OR COPYRIGHT HOLDERS BE LIABLE FOR ANY CLAIM, DAMAGES OR OTHER
# LIABILITY, WHETHER IN AN ACTION OF CONTRACT, TORT OR OTHERWISE, ARISING FROM,
# OUT OF OR IN CONNECTION WITH THE SOFTWARE OR THE USE OR OTHER DEALINGS IN THE
# SOFTWARE.
#
suite = {
  "mxversion": "6.27.1",

  "name" : "regex",

<<<<<<< HEAD
  "version" : "23.1.0.1",
  "release" : False,
=======
  "version" : "23.1.1",
  "release" : True,
>>>>>>> b102df7b
  "groupId" : "org.graalvm.regex",
  "url" : "http://www.graalvm.org/",
  "developer" : {
    "name" : "GraalVM Development",
    "email" : "graalvm-dev@oss.oracle.com",
    "organization" : "Oracle Corporation",
    "organizationUrl" : "http://www.graalvm.org/",
  },
  "scm" : {
    "url" : "https://github.com/oracle/graal",
    "read" : "https://github.com/oracle/graal.git",
    "write" : "git@github.com:oracle/graal.git",
  },

  "imports" : {
    "suites": [
      {
        "name" : "truffle",
        "subdir": True,
      },
    ]
  },
  "ignore_suite_commit_info": True,
  "licenses" : {
    "upl" : {
      "name" : "Universal Permissive License, Version 1.0",
      "url" : "http://opensource.org/licenses/upl",
    },
  },

  "defaultLicense" : "UPL",

  "javac.lint.overrides" : "none",

  "projects" : {
    "com.oracle.truffle.regex" : {
      "subDir" : "src",
      "sourceDirs" : ["src"],
      "dependencies" : [
        "truffle:TRUFFLE_API",
        "truffle:TRUFFLE_ICU4J",
      ],
      "requires" : [
        "java.logging",
        "jdk.unsupported", # sun.misc.Unsafe
      ],
      "annotationProcessors" : ["truffle:TRUFFLE_DSL_PROCESSOR"],
      "exports" : [
        "com.oracle.truffle.regex.chardata",
      ],
      "checkstyleVersion" : "10.7.0",
      "javaCompliance" : "17+",
      "workingSets" : "Truffle,Regex",
      "spotbugsIgnoresGenerated" : True,
    },

    "com.oracle.truffle.regex.test" : {
      "subDir" : "src",
      "sourceDirs" : ["src"],
      "dependencies" : [
        "regex:TREGEX_TEST_DUMMY_LANG",
        "mx:JUNIT",
        "mx:JMH_1_21",
      ],
      "annotationProcessors" : [
        "truffle:TRUFFLE_DSL_PROCESSOR",
        "mx:JMH_1_21",
      ],
      "checkstyle" : "com.oracle.truffle.regex",
      "javaCompliance" : "17+",
      "workingSets" : "Truffle,Regex",
    },

    "com.oracle.truffle.regex.test.dummylang" : {
      "subDir" : "src",
      "sourceDirs" : ["src"],
      "dependencies" : [
        "com.oracle.truffle.regex",
      ],
      "annotationProcessors" : [
        "truffle:TRUFFLE_DSL_PROCESSOR",
      ],
      "checkstyle" : "com.oracle.truffle.regex",
      "javaCompliance" : "17+",
      "workingSets" : "Truffle,Regex",
    },
  },

  "distributions" : {
    "TREGEX" : {
      "moduleInfo" : {
        "name" : "com.oracle.truffle.regex",
        "requires" : [
          "java.logging",
          "jdk.unsupported", # sun.misc.Unsafe
        ],
      },
      "subDir" : "src",
      "dependencies" : ["com.oracle.truffle.regex"],
      "distDependencies" : [
        "truffle:TRUFFLE_API",
        "truffle:TRUFFLE_ICU4J",
      ],
      "exclude" : [
      ],
      "maven" : {
        "artifactId" : "regex",
        "tag": ["default", "public"],
      },
      "description" : "Truffle regular expressions language.",
      "allowsJavadocWarnings": True,
    },

    "TREGEX_TEST_DUMMY_LANG" : {
      "moduleInfo" : {
        "name" : "com.oracle.truffle.regex.test.dummylang",
      },
      "subDir" : "src",
      "dependencies" : ["com.oracle.truffle.regex.test.dummylang"],
      "distDependencies" : [
        "regex:TREGEX"
      ],
      "exclude" : [
      ],
      "description" : "Truffle regular expressions testing dummy language.",
      "allowsJavadocWarnings": True,
      "maven" : False,
    },

    "TREGEX_UNIT_TESTS" : {
      "subDir": "src",
      "dependencies" : [
        "com.oracle.truffle.regex.test",
      ],
      "exclude" : [
        "mx:JUNIT",
      ],
      "distDependencies" : [
        "regex:TREGEX",
        "regex:TREGEX_TEST_DUMMY_LANG",
      ],
      "maven" : False,
    },

    "TREGEX_GRAALVM_SUPPORT" : {
      "native" : True,
      "description" : "TRegex support distribution for the GraalVM",
      "layout" : {
        "native-image.properties" : "file:mx.regex/native-image.properties",
      },
    },

    "TREGEX_TEST_DUMMY_LANG_GRAALVM_SUPPORT" : {
      "native" : True,
      "description" : "TRegex support distribution for the GraalVM",
      "layout" : {
        "native-image.properties" : "file:mx.regex/dummylang-native-image.properties",
      },
    },
  }
}<|MERGE_RESOLUTION|>--- conflicted
+++ resolved
@@ -43,13 +43,8 @@
 
   "name" : "regex",
 
-<<<<<<< HEAD
-  "version" : "23.1.0.1",
+  "version" : "23.1.1.0",
   "release" : False,
-=======
-  "version" : "23.1.1",
-  "release" : True,
->>>>>>> b102df7b
   "groupId" : "org.graalvm.regex",
   "url" : "http://www.graalvm.org/",
   "developer" : {
