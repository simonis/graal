--- conflicted
+++ resolved
@@ -43,11 +43,7 @@
 
   "name" : "regex",
 
-<<<<<<< HEAD
-  "version" : "23.1.2.1",
-=======
-  "version" : "23.1.3",
->>>>>>> cee7cbda
+  "version" : "23.1.3.0",
   "release" : False,
   "groupId" : "org.graalvm.regex",
   "url" : "http://www.graalvm.org/",
