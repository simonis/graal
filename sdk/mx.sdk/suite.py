#
# Copyright (c) 2018, 2023, Oracle and/or its affiliates. All rights reserved.
# DO NOT ALTER OR REMOVE COPYRIGHT NOTICES OR THIS FILE HEADER.
#
# The Universal Permissive License (UPL), Version 1.0
#
# Subject to the condition set forth below, permission is hereby granted to any
# person obtaining a copy of this software, associated documentation and/or
# data (collectively the "Software"), free of charge and under any and all
# copyright rights in the Software, and any and all patent rights owned or
# freely licensable by each licensor hereunder covering either (i) the
# unmodified Software as contributed to or provided by such licensor, or (ii)
# the Larger Works (as defined below), to deal in both
#
# (a) the Software, and
#
# (b) any piece of software and/or hardware listed in the lrgrwrks.txt file if
# one is included with the Software each a "Larger Work" to which the Software
# is contributed by such licensors),
#
# without restriction, including without limitation the rights to copy, create
# derivative works of, display, perform, and distribute the Software and make,
# use, sell, offer for sale, import, export, have made, and have sold the
# Software and the Larger Work(s), and to sublicense the foregoing rights on
# either these or other terms.
#
# This license is subject to the following condition:
#
# The above copyright notice and either this complete permission notice or at a
# minimum a reference to the UPL must be included in all copies or substantial
# portions of the Software.
#
# THE SOFTWARE IS PROVIDED "AS IS", WITHOUT WARRANTY OF ANY KIND, EXPRESS OR
# IMPLIED, INCLUDING BUT NOT LIMITED TO THE WARRANTIES OF MERCHANTABILITY,
# FITNESS FOR A PARTICULAR PURPOSE AND NONINFRINGEMENT. IN NO EVENT SHALL THE
# AUTHORS OR COPYRIGHT HOLDERS BE LIABLE FOR ANY CLAIM, DAMAGES OR OTHER
# LIABILITY, WHETHER IN AN ACTION OF CONTRACT, TORT OR OTHERWISE, ARISING FROM,
# OUT OF OR IN CONNECTION WITH THE SOFTWARE OR THE USE OR OTHER DEALINGS IN THE
# SOFTWARE.
#
suite = {
  "mxversion": "6.39.0",
  "name" : "sdk",
<<<<<<< HEAD
  "version" : "23.1.0.1",
  "release" : False,
=======
  "version" : "23.1.1",
  "release" : True,
>>>>>>> b102df7b
  "sourceinprojectwhitelist" : [],
  "url" : "https://github.com/oracle/graal",
  "groupId" : "org.graalvm.sdk",
  "developer" : {
    "name" : "GraalVM Development",
    "email" : "graalvm-dev@oss.oracle.com",
    "organization" : "Oracle Corporation",
    "organizationUrl" : "http://www.graalvm.org/",
  },
  "scm" : {
    "url" : "https://github.com/oracle/graal",
    "read" : "https://github.com/oracle/graal.git",
    "write" : "git@github.com:oracle/graal.git",
  },
  "repositories" : {
    "lafo-snapshots" : {
      "url" : "https://curio.ssw.jku.at/nexus/content/repositories/snapshots",
      "licenses" : ["GPLv2-CPE", "UPL", "BSD-new", "NCSA"]
    },
    "lafo" : {
      "snapshotsUrl" : "https://curio.ssw.jku.at/nexus/content/repositories/snapshots",
      "releasesUrl": "https://curio.ssw.jku.at/nexus/content/repositories/releases",
      "licenses" : ["GPLv2-CPE", "UPL", "BSD-new", "MIT", "NCSA"],
    },
    "lafo-maven" : {
      "snapshotsUrl" : "https://curio.ssw.jku.at/nexus/content/repositories/maven-snapshots",
      "releasesUrl": "https://curio.ssw.jku.at/nexus/content/repositories/maven-releases",
      "licenses" : ["GPLv2-CPE", "GPLv2", "UPL", "BSD-new", "MIT", "NCSA", "ICU", "PSF-License", "BSD-simplified", "EPL-2.0"],
      "mavenId" : "lafo",
    },
  },
  "snippetsPattern" : ".*(Snippets|doc-files).*",
  "defaultLicense" : "UPL",
  "ignore_suite_commit_info": True,
  "libraries" : {
    "WRK_MULTIARCH": {
      "urls": ["https://lafo.ssw.uni-linz.ac.at/pub/graal-external-deps/wrk-a211dd5-multiarch.tar.gz"],
      "digest": "sha512:a7f7a7fd9bf8b87423a682ff1390a6ba87cc8dec43d41a3dcabb9a4fa5516b3d2e71f2384661a4248440c0ba4f2e27b8ef50d5dc123c5ae118866fa38254e23c",
      "packedResource": True,
      "license": "Apache-2.0-wrk-a211dd5",
    },
    "WRK2_MULTIARCH": {
      "urls": ["https://lafo.ssw.uni-linz.ac.at/pub/graal-external-deps/wrk2-multiarch.tar.gz"],
      "digest": "sha512:597d64086e4d8126bea480ae5edc15b3b9ed649a4ad38c99c42968f25e260da351780921c5013200eddefcc5a4b715676df194d52ff04a5bfcec024cc6140530",
      "packedResource": True,
      "license": "Apache-2.0",
    },
    "APACHE_JMETER_5.3": {
      "urls": ["https://lafo.ssw.uni-linz.ac.at/pub/graal-external-deps/apache-jmeter-5.3.zip"],
      "digest": "sha512:e84dfe57397ca5bd9ed5d38c85a1081373b047ff9d41658a64a09dcf8329c25aaa7c23b5bba1b492c3d12edce7f141504baba8071b05df760303c1873ee46ddb",
      "packedResource": True,
      "license": "Apache-2.0",
    },
    "UPX": {
      "packedResource": True,
      "os_arch" : {
        "linux" : {
          "amd64" : {
            "digest": "sha512:c005f55b7935f09302a37cda478101ed540f065de7a61e095f92d4fbc9bbfd9d1ffc8c342a1738466799af1213ac8e61f68efd6936c6a061c15529fca8414418",
            "urls": ["https://lafo.ssw.uni-linz.ac.at/pub/graal-external-deps/upx/upx-3.96-amd64_linux.tar.gz"],
          },
          "aarch64" : {
            "digest" : "sha512:75d9c41cc3861a021a38f78992c018713c3a06adaa2b343a62fb048596f080d26e4583cafc95cbf3747f9637b22c8156353a6557c6738cf0e68f671b549f31e3",
            "urls": ["https://lafo.ssw.uni-linz.ac.at/pub/graal-external-deps/upx/upx-3.96-arm64_linux.tar.gz"],
          },
          "<others>" : {
            "optional": True,
          }
        },
        "windows" : {
          "amd64" : {
            "digest": "sha512:228c1a8ce0a2a4d1b3b3cc1cf216c4c1f9d5ab53f351eb7e9f1a46c7c0b940002e8954b120275d50ef8728077274caba08d54d6f48668ff71978604d00d6ddc2",
            "urls": ["https://lafo.ssw.uni-linz.ac.at/pub/graal-external-deps/upx/upx-3.96-win64.zip"],
          }
        },
        "<others>" : {
          "<others>" : {
            "optional": True,
          }
        }
      }
    },
    "JLINE_READER": {
      "moduleName": "org.jline.reader",
      "digest": "sha512:777733fa5d19f34386e4ff4ac578fb8ef3bbe160db5755dc551a5ec085dd3d966d74525be0e2d0c7bab222f03e09e28190cb5b263a92c63c6683a09332accf2e",
      "sourceDigest": "sha512:a0f4c316c46f06ea30a6c6819d5c129dccc74b43fd8ba0380646feec89b61d0465a052645ca699211aab931daa1216b26de064ca2be9e16dfe842d2fd2a91404",
      "maven": {
        "groupId": "org.jline",
        "artifactId": "jline-reader",
        "version": "3.23.0",
      },
    },

    "JLINE_TERMINAL": {
      "moduleName": "org.jline.terminal",
      "digest": "sha512:d0d96389d750d6de82f4d8a29fc3756c0f28c19f520e761db69c6668b1e3fc9c2add30aee86ab7ac10426f2c075a63a0e5f7537096591fe585d8836f25c692ed",
      "sourceDigest": "sha512:931de13f023b9d15751c7e5b76ec9ad7811df19e7254146875ebd7e6d68e69764b916eef045ea743bd6d21515badeb1ddb795504d71ff1cad7e1b5889486c500",
      "maven": {
        "groupId": "org.jline",
        "artifactId": "jline-terminal",
        "version": "3.23.0",
      },
    },

    "JLINE_BUILTINS": {
      "moduleName": "org.jline.builtins",
      "digest": "sha512:166920f4252b4d6618a29aabc0e501930807c84df53cc727d238005aefc453b7c915345daa6653d281077e9dc25d3eb2f5a13ac9ceee1e230d9fd83b38113e32",
      "sourceDigest": "sha512:9b1c2cf976044810ea12e7a4c2b9462b33ce36c36716a2029b171dd3f4151d1852320d3b08f21bf5e86f694f85d77ccd71bbef679764dfa393516f6e0e0bfa32",
      "maven": {
        "groupId": "org.jline",
        "artifactId": "jline-builtins",
        "version": "3.23.0",
      },
    },
    "LLVM_ORG" : {
      "version" : "16.0.1-4-gad8c248269-bg39f02d0d6a",
      "host" : "https://lafo.ssw.uni-linz.ac.at/pub/llvm-org",
      "os_arch" : {
        "linux" : {
          "amd64" : {
            "urls" : ["{host}/llvm-llvmorg-{version}-linux-amd64.tar.gz"],
            "digest" : "sha512:fdef7aff621c533d30b89c15a3152dd2f6791c99317bb25295e4c9fc9e9b76a341174b55510c6a7e2df7e51be6aad473560927ee5e48605afa884a412147eb8c",
          },
          "aarch64" : {
            "urls" : ["{host}/llvm-llvmorg-{version}-linux-aarch64.tar.gz"],
            "digest" : "sha512:3c15573d19cb84aab1aea9ac5e1052b24002d9d46109b496cdd2f3d605177c1592e7fed5a7ba0ee7de1c4aed91e0fdc50c53d5018d364c61f5792d7e8f00bb2c",
          },
          "riscv64": {
            "urls" : ["{host}/llvm-llvmorg-16.0.1-4-gad8c248269-bge4d99266a2-linux-riscv64.tar.gz"],
            "digest" : "sha512:9186a20d4b657f8a4c86c6730d713c6f8f223a8e9ecceb88d8b5cd3c072e8e0159b810663e57076c0ddcdcd57a819b35b42b543e6633f012175b5f78a6d8de92",
          },
        },
        "darwin" : {
          "amd64" : {
            "urls" : ["{host}/llvm-llvmorg-{version}-darwin-amd64.tar.gz"],
            "digest" : "sha512:ae96a72ddeecd4bdc972adae01e6894d47d54024f50b996aa9d8df1a683c4a5faab435cd2d94d5fa4c0764f0b2902dbc30171ad254e0da94888ddc0bd018d4f0",
          },
          "aarch64" : {
            "urls" : ["{host}/llvm-llvmorg-{version}-darwin-aarch64.tar.gz"],
            "digest" : "sha512:9c57f30d5eed4162373ea9f342981843485dec5ebcefcf97f22e70e9af8a58167fc3eb3a383dfc9a00e061f58b8998fc063483b4f4e6ce5a74a0002f10a4e174",
          }
        },
        "windows" : {
          "amd64" : {
            "urls" : ["{host}/llvm-llvmorg-{version}-windows-amd64.tar.gz"],
            "digest" : "sha512:12e95f2b3ea64a059e8b73c67f5a7da6e6b30a068da65acb73da4e86ab2a376065105c84ecb90a7f7e2c31628642aba07f2b738fe18122524184c7b517e36e04",
          }
        },
        "<others>": {
          "<others>": {
            "optional": True,
          }
        },
      },
      "license" : "Apache-2.0-LLVM",
    },
    "LLVM_ORG_COMPILER_RT_LINUX" : {
      "version" : "16.0.1-4-gad8c248269-bg39f02d0d6a",
      "host" : "https://lafo.ssw.uni-linz.ac.at/pub/llvm-org",
      # we really want linux-amd64, also on non-linux and non-amd64 platforms for cross-compilation
      "urls" : ["{host}/compiler-rt-llvmorg-{version}-linux-amd64.tar.gz"],
      "digest" : "sha512:1520628266c4ca165fe299bcd7b7db087290f1a645bd41fc07779d771db0ba3308067f6caf9c39d7a76f3051023f481052035d78f598f40862bb91b462819afa",
      "license" : "Apache-2.0-LLVM",
    },
    "LLVM_ORG_SRC" : {
      "version" : "16.0.1-4-gad8c248269-bg39f02d0d6a",
      "host" : "https://lafo.ssw.uni-linz.ac.at/pub/llvm-org",
      "packedResource" : True,
      "urls" : ["{host}/llvm-src-llvmorg-{version}.tar.gz"],
      "digest" : "sha512:1bb2f66cc123bb9f0263cd186a8ab7948939f181001e57a7171466534bc89c0ebb17863e90c487f48083f202745ea3d90275a3fa26d793fd2b9f1b62d7e1eabd",
      "license" : "Apache-2.0-LLVM",
    },
  },
  "projects" : {
    "org.graalvm.options" : {
      "subDir" : "src",
      "sourceDirs" : ["src"],
      "dependencies" : [],
      "checkstyle" : "org.graalvm.word",
      "javaCompliance" : "11+",
      "workingSets" : "API,SDK",
    },
    "org.graalvm.polyglot" : {
      "subDir" : "src",
      "sourceDirs" : ["src"],
      "dependencies" : [
        "sdk:NATIVEIMAGE",
        "org.graalvm.options",
        "org.graalvm.collections",
        "org.graalvm.home",
      ],
      "requires" : [
        "java.logging",
      ],
      "annotationProcessors" : [
          "sdk:POLYGLOT_PROCESSOR"
      ],
      "checkstyle" : "org.graalvm.word",
      "javaCompliance" : "17+",
      "workingSets" : "API,SDK",
    },
    "org.graalvm.polyglot.processor" : {
      "subDir" : "src",
      "sourceDirs" : ["src"],
      "dependencies" : [
          "NATIVEBRIDGE_PROCESSOR"
      ],
      "requires" : [
        "java.compiler"
      ],
      "annotationProcessors" : [
      ],
      "checkstyle" : "org.graalvm.word",
      "javaCompliance" : "17+",
      "workingSets" : "API,Graal",
    },
    "org.graalvm.sdk" : {
      "subDir" : "src",
      "sourceDirs" : ["src"],
      "dependencies" : [
          "sdk:COLLECTIONS",
          "sdk:NATIVEIMAGE",
          "sdk:POLYGLOT",
          "sdk:WORD"],
      "checkstyle" : "org.graalvm.word",
      "javaCompliance" : "17+",
      "workingSets" : "API,SDK",
    },

    "org.graalvm.word" : {
      "subDir" : "src",
      "sourceDirs" : ["src"],
      "dependencies" : [],
      "checkstyle" : "org.graalvm.word",
      "javaCompliance" : "11+",
      "checkstyleVersion" : "10.7.0",
      "workingSets" : "API,SDK",
    },

    "org.graalvm.nativeimage" : {
      "subDir" : "src",
      "sourceDirs" : ["src"],
      "dependencies" : [
        "sdk:WORD",
      ],
      "checkstyle" : "org.graalvm.word",
      "javaCompliance" : "11+",
      "workingSets" : "API,SDK",
    },
    "com.oracle.svm.core.annotate" : {
      "subDir" : "src",
      "sourceDirs" : ["src"],
      "dependencies" : [
         "org.graalvm.nativeimage",
      ],
      "checkstyle" : "org.graalvm.word",
      "javaCompliance" : "11+",
      "workingSets" : "API,SDK",
    },
    "org.graalvm.nativeimage.test" : {
      "subDir" : "src",
      "sourceDirs" : ["src"],
      "dependencies" : [
        "mx:JUNIT",
        "org.graalvm.nativeimage"
      ],
      "javaCompliance" : "17+",
      "workingSets" : "SDK",
      "checkstyle" : "org.graalvm.word",
    },
    "org.graalvm.launcher" : {
      "subDir" : "src",
      "sourceDirs" : ["src"],
      "dependencies" : [
        "sdk:POLYGLOT",
        "JLINE3",
      ],
      "requires" : [
        "java.logging",
      ],
      "requiresConcealed" : {
        "java.base" : ["jdk.internal.module"],
      },
      "javaCompliance" : "17+",
      "workingSets" : "Truffle,Tools",
      "checkstyle" : "org.graalvm.word",
    },
    "org.graalvm.launcher.test" : {
      "subDir" : "src",
      "sourceDirs" : ["src"],
      "dependencies" : [
        "mx:JUNIT",
        "org.graalvm.launcher"
      ],
      "javaCompliance" : "17+",
      "workingSets" : "Truffle,Tools,Test",
      "checkstyle" : "org.graalvm.word",
    },
    "org.graalvm.polyglot.tck" : {
      "subDir" : "src",
      "sourceDirs" : ["src"],
      "dependencies" : [
        "sdk:POLYGLOT",
      ],
      "checkstyle" : "org.graalvm.word",
      "javaCompliance" : "17+",
      "workingSets" : "API,SDK,Test",
    },
    "org.graalvm.collections" : {
      "subDir" : "src",
      "sourceDirs" : ["src"],
      "checkstyle" : "org.graalvm.word",
      "javaCompliance" : "17+",
      "workingSets" : "API,SDK",
    },
    "org.graalvm.collections.test" : {
      "subDir" : "src",
      "sourceDirs" : ["src"],
      "dependencies" : [
        "mx:JUNIT",
        "COLLECTIONS",
      ],
      "checkstyle" : "org.graalvm.word",
      "javaCompliance" : "17+",
      "workingSets" : "API,SDK,Test",
    },
    "org.graalvm.home" : {
      "subDir" : "src",
      "sourceDirs" : ["src"],
      "dependencies" : [
        "NATIVEIMAGE",
      ],
      "checkstyle" : "org.graalvm.word",
      "javaCompliance" : "11+",
      "workingSets" : "API,SDK",
    },
    "org.graalvm.home.test" : {
      "subDir" : "src",
      "sourceDirs" : ["src"],
      "dependencies" : [
        "mx:JUNIT",
        "sdk:POLYGLOT",
      ],
      "checkstyle" : "org.graalvm.word",
      "javaCompliance" : "17+",
      "workingSets" : "API,SDK",
    },
    "org.graalvm.jniutils" : {
      "subDir" : "src",
      "sourceDirs" : ["src"],
      "dependencies" : [
          "NATIVEIMAGE",
      ],
      "requires" : [
      ],
      "checkstyle" : "org.graalvm.word",
      "javaCompliance" : "17+",
    },
    "org.graalvm.nativebridge" : {
      "subDir" : "src",
      "sourceDirs" : ["src"],
      "dependencies" : [
        "JNIUTILS"
      ],
      "requires" : [
      ],
      "checkstyle" : "org.graalvm.word",
      "javaCompliance" : "17+",
    },
    "org.graalvm.nativebridge.processor" : {
      "subDir" : "src",
      "sourceDirs" : ["src"],
      "dependencies" : [
      ],
      "requires" : [
        "java.compiler"
      ],
      "annotationProcessors" : [
      ],
      "checkstyle" : "org.graalvm.word",
      "javaCompliance" : "17+",
      "workingSets" : "API,Graal",
    },
    "org.graalvm.nativebridge.processor.test" : {
      "subDir" : "src",
      "sourceDirs" : ["src"],
      "dependencies" : [
        "mx:JUNIT",
        "NATIVEBRIDGE",
      ],
      "annotationProcessors" : [
        "NATIVEBRIDGE_PROCESSOR",
      ],
      "checkstyle" : "org.graalvm.word",
      "javaCompliance" : "17+",
      "workingSets" : "Graal,Test",
      "jacoco" : "exclude",
      "testProject" : True,
    },
    "org.graalvm.toolchain.test" : {
      "class" : "ToolchainTestProject",
      "subDir" : "src",
      "buildDependencies" : ["LLVM_TOOLCHAIN"],
    },
    "org.graalvm.shadowed.org.jline": {
      # shaded JLINE_*
      "subDir": "src",
      "sourceDirs": ["src"],
      "javaCompliance": "17+",
      "spotbugs": "false",
      "requires": [
        "java.logging",
      ],
      "shadedDependencies": [
        "sdk:JLINE_READER",
        "sdk:JLINE_TERMINAL",
        "sdk:JLINE_BUILTINS",
      ],
      "class": "ShadedLibraryProject",
      "shade": {
        "packages": {
          "org.jline": "org.graalvm.shadowed.org.jline",
        },
        "include": [
          "org/jline/utils/*.caps",
          "org/jline/utils/*.txt",
          "org/jline/builtins/*.txt",
        ],
        "exclude": [
          "META-INF/MANIFEST.MF",
          # TTop.java would require java.lang.management (uses MXBean)
          "org/jline/builtins/TTop.java",
          # we patch the JLine's service loading mechanism with
          # hard-coded set of supported services, see one of the patches below
          "META-INF/services/**",
          "META-INF/maven/**",
          # We have our own native-image configuration
          "META-INF/native-image/**",
        ],
        "patch": {
          "org/jline/builtins/Nano.java": {
            # Remove dependency on UniversalDetector (doesn't work on native image)
            "import org.mozilla.universalchardet.UniversalDetector;": "",
            "\\Z":
              """
                // Stub for the removed class, we put it at the end of the file
                class UniversalDetector {
                    UniversalDetector(Object dummy) {}
                    void handleData(byte[] a, int b, int c) {}
                    void dataEnd() {}
                    String getDetectedCharset() { return null; }
                }""",
          },
          # Remove dependency on JLine's native library (would require shading and deployment of the library)
          # The native library is a fallback for functionality that is otherwise done via accessing
          # JDK internals via reflection.
          "org/jline/terminal/impl/AbstractPty.java": {
            "import org.graalvm.shadowed.org.jline.nativ.JLineLibrary;": "",
            "import org.graalvm.shadowed.org.jline.nativ.JLineNativeLoader;": "",
            "JLineNativeLoader.initialize\\(\\);": "",
            "return JLineLibrary.newFileDescriptor\\(fd\\);": "throw new RuntimeException(\"not implemented\");",
          },
          # Hard-coded list of terminal providers replaces a generic reflection based mechanism that
          # looks up the provider class names in the resources
          "org/jline/terminal/spi/TerminalProvider.java": {
            "import org.graalvm.shadowed.org.jline.terminal.Terminal;":
              """
                import org.graalvm.shadowed.org.jline.terminal.Terminal;
                import org.graalvm.shadowed.org.jline.terminal.impl.exec.ExecTerminalProvider;
              """,
            "static TerminalProvider load\\(String name\\) throws IOException \\x7b":
              """
              static TerminalProvider load(String name) throws IOException {
                  switch (name) {
                      case \"exec\":
                          return new ExecTerminalProvider();
                      default:
                        if (Boolean.TRUE) { // to avoid unreachable code
                            throw new IOException(\"Unable to find terminal provider \" + name);
                        }
                  }
                  // }
              """,
          },
        },
      },
      "description": "JLINE shaded library.",
      "allowsJavadocWarnings": True,
      "noMavenJavadoc": True,
      "javac.lint.overrides": 'none',
      "jacoco": "exclude",
    },
    "org.graalvm.maven.downloader" : {
      "subDir" : "src",
      "sourceDirs" : ["src"],
      "javaCompliance" : "17+",
      "license" : "UPL",
      "dependencies": [
        "sdk:NATIVEIMAGE",
      ],
      "requires": [
        "java.logging",
        "java.xml",
      ],
    },
  },
  "licenses" : {
    "UPL" : {
      "name" : "Universal Permissive License, Version 1.0",
      "url" : "http://opensource.org/licenses/UPL",
    },
    "NCSA" : {
      "name" : "University of Illinois/NCSA Open Source License",
      "url" : "https://releases.llvm.org/8.0.0/LICENSE.TXT"
    },
    "Apache-2.0-LLVM" : {
      "name" : "Apache License 2.0 with LLVM Exceptions",
      "url" : "http://releases.llvm.org/9.0.0/LICENSE.TXT"
    },
    "Apache-2.0-wrk-a211dd5" : {
      "name" : "Modified Apache 2.0 License",
      "url" : "https://raw.githubusercontent.com/wg/wrk/a211dd5a7050b1f9e8a9870b95513060e72ac4a0/LICENSE"
    },
    "ICU" : {
      "name" : "Unicode/ICU License",
      "url" : "https://raw.githubusercontent.com/unicode-org/icu/main/LICENSE",
    },
    "GPLv2" : {
      "name" : "GNU General Public License, version 2",
      "url" : "http://www.gnu.org/licenses/old-licenses/gpl-2.0.html"
    },
    "PSF-License": {
      "name": "Python Software Foundation License",
      "url": "https://docs.python.org/3/license.html",
    },
    "BSD-simplified": {
      "name": "Simplified BSD License (2-clause BSD license)",
      "url": "http://opensource.org/licenses/BSD-2-Clause"
    },
    "EPL-2.0": {
      "name": "Eclipse Public License 2.0",
      "url": "https://opensource.org/licenses/EPL-2.0",
    },
},

  # ------------- Distributions -------------
  "distributions" : {
    "GRAAL_SDK" : {
      "subDir" : "src",
      "dependencies" : [
          "org.graalvm.sdk",
      ],
      "distDependencies" : [
          "sdk:COLLECTIONS",
          "sdk:NATIVEIMAGE",
          "sdk:POLYGLOT",
          "sdk:WORD",
      ],
      "javadocType": "api",
      "moduleInfo" : {
        "name" : "org.graalvm.sdk",
        "requires" : [
            "transitive java.logging",
            "transitive org.graalvm.word",
            "transitive org.graalvm.polyglot",
            "transitive org.graalvm.nativeimage",
            "transitive org.graalvm.collections",
        ],
        "exports" : [
            "org.graalvm.sdk"
        ],
        "uses" : [
        ],
        "opens" : [
        ],
      },
      "description" : "Shared library",
      "maven": {
          "tag": ["default", "public"],
      },
    },

    "NATIVEIMAGE" : {
      "subDir" : "src",
      "dependencies" : [
        "org.graalvm.nativeimage",
        "com.oracle.svm.core.annotate",
      ],
      "distDependencies" : ["WORD"],
      "javadocType": "api",
      "moduleInfo" : {
        "name" : "org.graalvm.nativeimage",
        "requires" : [
            "transitive org.graalvm.word",
        ],
        "exports" : [
          "com.oracle.svm.core.annotate",
          "org.graalvm.nativeimage.hosted",
          "org.graalvm.nativeimage.c.function",
          "org.graalvm.nativeimage.c.struct",
          "org.graalvm.nativeimage.c.type",
          "org.graalvm.nativeimage.c.constant",
          "org.graalvm.nativeimage.c",
          "org.graalvm.nativeimage",
          """org.graalvm.nativeimage.impl to org.graalvm.nativeimage.pointsto,
                                             org.graalvm.nativeimage.base,
                                             org.graalvm.nativeimage.builder,
                                             org.graalvm.nativeimage.configure,
                                             com.oracle.svm.svm_enterprise,
                                             org.graalvm.extraimage.builder,
                                             org.graalvm.truffle.runtime.svm,
                                             com.oracle.svm.enterprise.truffle,
                                             org.graalvm.nativeimage.foreign""",
          "org.graalvm.nativeimage.impl.clinit to org.graalvm.nativeimage.builder",
        ],
        "uses" : [],
        "opens" : [],
      },
      "description" : "A framework that allows to customize native image generation.",
      "maven": {
          "tag": ["default", "public"],
      },
    },

    "POLYGLOT_PROCESSOR" : {
      "subDir" : "src",
      "dependencies" : [
        "org.graalvm.polyglot.processor"
      ],
      "distDependencies" : ["sdk:NATIVEBRIDGE_PROCESSOR"],
      "maven": False,
    },

    "POLYGLOT" : {
      "subDir" : "src",
      "dependencies" : [
        "org.graalvm.polyglot",
        "org.graalvm.home",
      ],
      "distDependencies" : ["COLLECTIONS", "NATIVEIMAGE"],
      "javadocType": "api",
      "moduleInfo" : {
        "name" : "org.graalvm.polyglot",
        "requires" : [
            "transitive java.logging",
            "org.graalvm.word",
            "org.graalvm.nativeimage",
            "org.graalvm.collections",
            # needed for dynamically loading Truffle
            "java.sql",
            "java.management",
            "jdk.unsupported",
            "jdk.management",
            "jdk.jfr",
        ],
        "exports" : [
          "org.graalvm.home",
          "org.graalvm.home.impl",
          "org.graalvm.polyglot.proxy",
          "org.graalvm.polyglot.io",
          "org.graalvm.polyglot.management",
          "org.graalvm.polyglot",
          "org.graalvm.options",
          "org.graalvm.polyglot.impl to org.graalvm.truffle, com.oracle.truffle.enterprise",
        ],
        "uses" : [
          "org.graalvm.polyglot.impl.AbstractPolyglotImpl"
        ],
        "opens" : [
          "org.graalvm.polyglot to org.graalvm.truffle"
        ],
      },
      "description" : "A framework that allows to embed polyglot language implementations in Java.",
      "maven" : {
        "groupId" : "org.graalvm.polyglot",
        "artifactId" : "polyglot",
        "tag": ["default", "public"],
      }
    },

    "COLLECTIONS" : {
      "subDir" : "src",
      "dependencies" : [
        "org.graalvm.collections",
      ],
      "distDependencies" : [],
      "javadocType": "api",
      "moduleInfo" : {
        "name" : "org.graalvm.collections",
        "requires" : [],
        "exports" : [
           "org.graalvm.collections",
        ],
        "uses" : [],
        "opens" : [],
      },
      "description" : "A collections framework for GraalVM components.",
      "maven": {
          "tag": ["default", "public"],
      },
    },

    "WORD" : {
      "subDir" : "src",
      "dependencies" : [
        "org.graalvm.word",
      ],
      "distDependencies" : [],
      "javadocType": "api",
      "moduleInfo" : {
        "name" : "org.graalvm.word",
        "requires" : [],
        "exports" : [
            "org.graalvm.word",
            "org.graalvm.word.impl to jdk.internal.vm.compiler",
        ],
        "uses" : [],
        "opens" : [],
      },
      "description" : "A low-level framework for machine-word-sized values in Java.",
      "maven": {
          "tag": ["default", "public"],
      },
    },

    "MAVEN_DOWNLOADER": {
      "moduleInfo" : {
        "name" : "org.graalvm.maven.downloader",
        "exports" : [
          "org.graalvm.maven.downloader",
        ],
      },
      "defaultBuild": False,
      "mainClass": "org.graalvm.maven.downloader.Main",
      "dependencies": [
        "org.graalvm.maven.downloader",
      ],
      "distDependencies": [
        "sdk:NATIVEIMAGE",
      ],
      "maven": False,
    },

    "SDK_TEST" : {
      "subDir" : "src",
      "dependencies" : [
        "org.graalvm.collections.test",
        "org.graalvm.nativeimage.test",
        "org.graalvm.launcher.test",
        "org.graalvm.home.test",
      ],
      "distDependencies" : [
        "mx:JUNIT",
        "sdk:POLYGLOT",
        "sdk:NATIVEIMAGE",
        "sdk:COLLECTIONS",
        "sdk:LAUNCHER_COMMON"
      ],
      "maven" : False,
    },
    "JLINE3": {
      # shaded JLINE_*
      "moduleInfo": {
        "name": "org.graalvm.shadowed.jline",
        "requires": [
        ],
        "exports": [
          "org.graalvm.shadowed.org.jline.builtins",
          "org.graalvm.shadowed.org.jline.keymap",
          "org.graalvm.shadowed.org.jline.reader",
          "org.graalvm.shadowed.org.jline.reader.impl",
          "org.graalvm.shadowed.org.jline.reader.impl.completer",
          "org.graalvm.shadowed.org.jline.reader.impl.history",
          "org.graalvm.shadowed.org.jline.terminal",
          "org.graalvm.shadowed.org.jline.terminal.impl",
          "org.graalvm.shadowed.org.jline.terminal.spi",
          "org.graalvm.shadowed.org.jline.utils",
        ],
      },
      "subDir": "src",
      "sourceDirs": ["src"],
      "javaCompliance": "17+",
      "spotbugs": "false",
      "dependencies": [
        "org.graalvm.shadowed.org.jline",
      ],
      "description": "JLINE3 shaded module.",
      "allowsJavadocWarnings": True,
      "license": "BSD-new",
      "maven": {
        "groupId": "org.graalvm.shadowed",
        "artifactId": "jline",
        "tag": ["default", "public"],
      },
    },
    "LAUNCHER_COMMON" : {
      "subDir" : "src",
      "moduleInfo" : {
        "name" : "org.graalvm.launcher",
        "exports" : [
          "org.graalvm.launcher",
        ],
      },
      "dependencies" : [
        "org.graalvm.launcher",
      ],
      "distDependencies" : [
        "sdk:COLLECTIONS", "sdk:POLYGLOT",
        "JLINE3",
      ],
      "description" : "Common infrastructure to create language launchers using the Polyglot API.",
      "allowsJavadocWarnings": True,
      "maven": {
          "tag": ["default", "public"],
      },
    },
    "POLYGLOT_TCK" : {
      "subDir" : "src",
      "moduleInfo" : {
        "name" : "org.graalvm.polyglot_tck",
        "exports" : [
          "org.graalvm.polyglot.tck"
        ],
      },
      "dependencies" : [
        "org.graalvm.polyglot.tck",
      ],
      "distDependencies" : [
        "sdk:COLLECTIONS", "sdk:POLYGLOT",
      ],
      "javadocType": "api",
      "description" : """GraalVM TCK SPI""",
      "maven": {
          "tag": ["default", "public"],
      },
    },
    "JNIUTILS" : {
      "moduleInfo" : {
        "name" : "org.graalvm.jniutils",
        "exports" : [
          "org.graalvm.jniutils",
        ],
      },
      "subDir" : "src",
      "dependencies" : ["org.graalvm.jniutils"],
      "distDependencies" : ["COLLECTIONS", "NATIVEIMAGE"],
      "description" : "Utilities for JNI calls from within native-image.",
      "allowsJavadocWarnings": True,
      "maven": {
          "tag": ["default", "public"],
      },
    },
    "NATIVEBRIDGE" : {
      "moduleInfo" : {
        "name" : "org.graalvm.nativebridge",
        "exports" : [
          "org.graalvm.nativebridge",
        ],
      },
      "subDir" : "src",
      "dependencies" : ["org.graalvm.nativebridge"],
      "distDependencies" : ["JNIUTILS"],
      "description" : "API and utility classes for nativebridge.",
      "allowsJavadocWarnings": True,
      "maven": {
          "tag": ["default", "public"],
      },
    },
    "NATIVEBRIDGE_PROCESSOR" : {
      "subDir" : "src",
      "dependencies" : [
        "org.graalvm.nativebridge.processor"
      ],
      "distDependencies" : [],
      "maven": False,
    },
    "NATIVEBRIDGE_PROCESSOR_TEST" : {
      "subDir" : "src",
      "dependencies" : [
        "org.graalvm.nativebridge.processor.test"
      ],
      "distDependencies" : [
        "mx:JUNIT",
        "NATIVEBRIDGE"
      ],
      "requiresConcealed": {
        "jdk.internal.vm.ci": [
          "jdk.vm.ci.services",
        ],
      },
      "maven": False,
      "testDistribution" : True,
    },
    "LLVM_TOOLCHAIN": {
      "native": True,
      "description": "LLVM with general purpose patches used by Sulong and Native Image",
      "os": {
        "windows": {
          # Starting with LLVM 13, the LLVM build tries to create symlinks if possible.
          # On Windows, symlinks are only supported when developer mode is enabled.
          # Get rid of the symlinks here, so our users don't need to enable developer mode.
          "defaultDereference": "always"
        },
        "<others>": {
        },
      },
      "layout": {
        "./": [
          {
            "source_type": "extracted-dependency",
            "dependency": "LLVM_ORG",
            "path": "*",
            "exclude": [
              # filter out some things that we don't want to redistribute
              "bin/bugpoint*",
              "bin/bbc",
              "bin/c-index-test*",
              "bin/clang-check*",
              "bin/clang-extdef-mapping*",
              "bin/clang-import-test*",
              "bin/clang-offload-*",
              "bin/clang-refactor*",
              "bin/clang-rename*",
              "bin/clang-scan-deps*",
              "bin/diagtool*",
              "bin/fir-opt",
              "bin/git-clang-format",
              "bin/hmaptool",
              "bin/llvm-addr2line*",
              "bin/llvm-bcanalyzer*",
              "bin/llvm-cat*",
              "bin/llvm-cfi-verify*",
              "bin/llvm-cov*",
              "bin/llvm-c-test*",
              "bin/llvm-cvtres*",
              "bin/llvm-cxxdump*",
              "bin/llvm-cxxfilt*",
              "bin/llvm-cxxmap*",
              "bin/llvm-dwp*",
              "bin/llvm-elfabi*",
              "bin/llvm-exegesis*",
              "bin/llvm-jitlink*",
              "bin/llvm-lipo*",
              "bin/llvm-lto*",
              "bin/llvm-lto2*",
              "bin/llvm-mc*",
              "bin/llvm-mca*",
              "bin/llvm-modextract*",
              "bin/llvm-mt*",
              "bin/llvm-opt-report*",
              "bin/llvm-pdbutil*",
              "bin/llvm-profdata*",
              "bin/llvm-rtdyld*",
              "bin/llvm-size*",
              "bin/llvm-split*",
              "bin/llvm-stress*",
              "bin/llvm-strings*",
              "bin/llvm-symbolizer*",
              "bin/llvm-tblgen*",
              "bin/llvm-undname*",
              "bin/llvm-windres*", # symlink to llvm-rc
              "bin/llvm-xray*",
              "bin/mlir-*",
              "bin/obj2yaml*",
              "bin/sancov*",
              "bin/sanstats*",
              "bin/scan-build*",
              "bin/scan-view*",
              "bin/tco",
              "bin/verify-uselistorder*",
              "bin/yaml2obj*",
              "bin/set-xcode-analyzer",
              "share",
              "include/clang",
              "include/clang-c",
              "include/lld",
              "include/llvm",
              "include/llvm-c",
              "lib/cmake",
              "lib/Checker*",
              "lib/Sample*",
              "lib/libRemarks*",
              "lib/libLLVM*.a",
              "lib/libclang.so*",
              "lib/libclang.dylib*",
              "lib/libclang*.a",
              "lib/liblld*.a",
              "lib/libMLIR*",
              "lib/libmlir*",
              "lib/lib*FIR*.a",
              "lib/libflang*.a",
              "lib/libFortranEvaluate.a",
              "lib/libFortranLower.a",
              "lib/libFortranParser.a",
              "lib/libFortranSemantics.a",
              "libexec",
              "lib/objects-Release",
              "include/mlir*",
              # Windows libarary excludes
              "lib/*.lib",
            ]
          },
          "extracted-dependency:LLVM_ORG_COMPILER_RT_LINUX",
          "file:3rd_party_license_llvm-toolchain.txt",
        ],
        "./patches/" : "file:llvm-patches/*",
      },
      "platformDependent" : True,
      "maven": False,
      "license" : "Apache-2.0-LLVM",
    },
    "LLVM_TOOLCHAIN_FULL": {
      "description": "Distribution including all of LLVM. Use only for building/testing. Only the content of LLVM_TOOLCHAIN will be included in the llvm-toolchain installable.",
      "native": True,
      "layout": {
        "./": [
          {
            "source_type": "extracted-dependency",
            "dependency": "LLVM_ORG",
            "path": "*",
            "dereference": "never",
          },
        ],
      },
      "platformDependent" : True,
      "maven": False,
      "license" : "Apache-2.0-LLVM",
      "defaultBuild" : False,
    },
    "LLVM_NINJA_TOOLCHAIN": {
      "native": True,
      "platformDependent": True,
      "os": {
        "linux": {
          "layout": {
            "toolchain.ninja": {
              "source_type": "string",
              "value": '''
include <ninja-toolchain:GCC_NINJA_TOOLCHAIN>
CC=<path:LLVM_TOOLCHAIN>/bin/clang
CXX=<path:LLVM_TOOLCHAIN>/bin/clang++
AR=<path:LLVM_TOOLCHAIN>/bin/llvm-ar
LDFLAGS=-fuse-ld=lld
'''
            },
          },
          "dependencies": [
            "mx:GCC_NINJA_TOOLCHAIN",
          ],
        },
        "darwin": {
          "layout": {
            "toolchain.ninja": {
              "source_type": "string",
              "value": '''
include <ninja-toolchain:GCC_NINJA_TOOLCHAIN>
CC=xcrun <path:LLVM_TOOLCHAIN>/bin/clang
CXX=xcrun <path:LLVM_TOOLCHAIN>/bin/clang++
AR=xcrun <path:LLVM_TOOLCHAIN>/bin/llvm-ar
'''
            },
          },
          "dependencies": [
            "mx:GCC_NINJA_TOOLCHAIN",
          ],
        },
        "windows": {
          "layout": {
            "toolchain.ninja": {
              "source_type": "string",
              "value": '''
include <ninja-toolchain:MSVC_NINJA_TOOLCHAIN>
CL=<path:LLVM_TOOLCHAIN>\\bin\\clang-cl
LINK=<path:LLVM_TOOLCHAIN>\\bin\\lld-link
LIB=<path:LLVM_TOOLCHAIN>\\bin\\llvm-lib
ML=<path:LLVM_TOOLCHAIN>\\bin\\llvm-ml
'''
            },
          },
          "dependencies": [
            "mx:MSVC_NINJA_TOOLCHAIN",
          ],
        },
      },
      "dependencies": [
        "LLVM_TOOLCHAIN",
        "org.graalvm.toolchain.test",
      ],
    },
  },
}<|MERGE_RESOLUTION|>--- conflicted
+++ resolved
@@ -41,13 +41,8 @@
 suite = {
   "mxversion": "6.39.0",
   "name" : "sdk",
-<<<<<<< HEAD
-  "version" : "23.1.0.1",
+  "version" : "23.1.1.0",
   "release" : False,
-=======
-  "version" : "23.1.1",
-  "release" : True,
->>>>>>> b102df7b
   "sourceinprojectwhitelist" : [],
   "url" : "https://github.com/oracle/graal",
   "groupId" : "org.graalvm.sdk",
