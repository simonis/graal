--- conflicted
+++ resolved
@@ -48,14 +48,6 @@
         @Override
         public int getBootstrapMethodAttrIndex() {
             return bootstrapMethodAttrIndex;
-<<<<<<< HEAD
-=======
-        }
-
-        @Override
-        public final Symbol<Symbol.Signature> getSignature(ConstantPool pool) {
-            return Signatures.check(pool.nameAndTypeAt(nameAndTypeIndex).getDescriptor(pool));
->>>>>>> 3417b376
         }
 
         @Override
