--- conflicted
+++ resolved
@@ -29,11 +29,7 @@
 Where the analysis fails the program elements reflectively accessed at run time must be specified during native image generation in a [configuration file](Configuration.md) or by using [`RuntimeReflection`](http://www.graalvm.org/sdk/javadoc/org/graalvm/nativeimage/hosted/RuntimeReflection.html) from a [`Feature`](http://www.graalvm.org/sdk/javadoc/org/graalvm/nativeimage/hosted/Feature.html).
 For more details, read the [Reflection support](Reflection.md) guide.
 
-<<<<<<< HEAD
-During native image generation, reflection can be used without restrictions, for example, in class initializers.
-=======
 Reflection can be used without restrictions during a native image generation, for example, in class initializers.
->>>>>>> 5dace0c6
 
 ### Dynamic Proxy
 This category includes generating dynamic proxy classes and allocating instances of dynamic proxy classes using the `java.lang.reflect.Proxy` API.
