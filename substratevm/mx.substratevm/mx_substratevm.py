--- conflicted
+++ resolved
@@ -545,14 +545,9 @@
             out.write(f"Simple file{i}" + '\n')
 
     additional_build_args = svm_experimental_options([
-<<<<<<< HEAD
         '-H:-JfrTrimInternalStackTraces',
-        '-H:AdditionalSecurityProviders=com.oracle.svm.test.SecurityServiceTest$NoOpProvider',
-        '-H:AdditionalSecurityServiceTypes=com.oracle.svm.test.SecurityServiceTest$JCACompliantNoOpService',
-=======
         '-H:AdditionalSecurityProviders=com.oracle.svm.test.services.SecurityServiceTest$NoOpProvider',
         '-H:AdditionalSecurityServiceTypes=com.oracle.svm.test.services.SecurityServiceTest$JCACompliantNoOpService',
->>>>>>> 419fa401
         '-cp', cp_entry_name
     ])
     if extra_build_args is not None:
