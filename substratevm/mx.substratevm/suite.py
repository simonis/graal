# pylint: disable=line-too-long
suite = {
    "mxversion": "6.27.1",
    "name": "substratevm",
<<<<<<< HEAD
    "version" : "23.1.3.0",
=======
    "version" : "23.1.3",
>>>>>>> dda64b4e
    "release" : True,
    "url" : "https://github.com/oracle/graal/tree/master/substratevm",

    "groupId" : "org.graalvm.nativeimage",
    "developer": {
        "name": "GraalVM Development",
        "email": "graalvm-dev@oss.oracle.com",
        "organization": "Oracle Corporation",
        "organizationUrl": "http://www.graalvm.org/",
    },
    "scm" : {
        "url" : "https://github.com/oracle/graal",
        "read" : "https://github.com/oracle/graal.git",
        "write" : "git@github.com:oracle/graal.git",
    },

    "defaultLicense" : "GPLv2-CPE",

    "versionConflictResolution": "latest",

    "javac.lint.overrides": "-path",

    "imports": {
        "suites": [
            {
                "name": "compiler",
                "subdir": True,
            },
        ]
    },

    "libraries" : {
        "RENAISSANCE_HARNESS_v0.9" : {
            "urls" : ["https://lafo.ssw.uni-linz.ac.at/pub/graal-external-deps/renaissance/renaissance-harness_v0.9.0.tar.gz"],
            "digest" : "sha512:068207adf6bbd0a934429f7d6ddba8810e55992d06e131479658a7933bb352ea892d4304f745806dc342a6f7187a434ff2f106c6f8a6ee35ee696ea4fc998f7b",
            "packedResource": True,
        },
        "RENAISSANCE_HARNESS_v0.10" : {
            "urls" : ["https://lafo.ssw.uni-linz.ac.at/pub/graal-external-deps/renaissance/renaissance-harness_v0.10.0.tar.gz"],
            "digest" : "sha512:f19f858ee491b61f4537126336b80c901896ecba6fdb1ce052c4f61d3249cc84730f8f44b77c679faceeee92a3874343ae596f0d91017d4fd215f90f9f33f31b",
            "packedResource": True,
        },
        "RENAISSANCE_HARNESS_v0.11" : {
            "urls" : ["https://lafo.ssw.uni-linz.ac.at/pub/graal-external-deps/renaissance/renaissance-harness_v0.11.0.tar.gz"],
            "digest" : "sha512:23b40b3507f3af124a769d1f91b129ab3a3f4790eb615ad988578f2d21f78454f356c1289f3217cf569cb6d04d88fc37de1eb3dbc3122381328adbcd17de597a",
            "packedResource": True,
        },
        "RENAISSANCE_HARNESS_v0.12" : {
            "urls" : ["https://lafo.ssw.uni-linz.ac.at/pub/graal-external-deps/renaissance/renaissance-harness_v0.12.0.tar.gz"],
            "digest" : "sha512:4592b04fa10e8dc41a2423c62118b4740e4ae35ffc6a87b4b0de2764b41b5139cc04e9ea67144f5df09bd87262dcf24d693c2a296f94c83004e7513232ef3a1a",
            "packedResource": True,
        },
        "RENAISSANCE_HARNESS_v0.13" : {
            "urls" : ["https://lafo.ssw.uni-linz.ac.at/pub/graal-external-deps/renaissance/renaissance-harness_v0.13.0.tar.gz"],
            "digest" : "sha512:11b1c1effbca954948e8b51657c36aed60a806e4e5ded8a7eac8247cd217d05b6d0b761f6341438d137dfc18e16546e01e687f70a1a8cedbfbbc44e917dbf3aa",
            "packedResource": True,
        },
        "SPARK_BREEZE_PATCHED" : {
            "urls" : ["https://lafo.ssw.uni-linz.ac.at/pub/graal-external-deps/breeze_2.11-0.11.2-patched.jar"],
            "digest" : "sha512:754c06ddd1be0938d421ff332328e05ab754ea8fe95620c5d387fdf4bda6193455498ab82c6b449abadb7ca4aea4defc42ed00deb71fc40dfc619644b40990c3",
        },
        "XERCES_IMPL" : {
            "digest" : "sha512:abc3cc088fba82c3ad02e18f8664c1aebed018cf39b835824ec2ff2eb9bf9ca4521d805ddfcb112cdfbd0e2ac093a7be1261e7c3d99560d30f8888da4ab0cc85",
            "maven" : {
                "groupId" : "xerces",
                "artifactId" : "xercesImpl",
                "version" : "2.6.2-jaxb-1.0.6",
           },
        },
        "LLVM_WRAPPER_SHADOWED": {
            "digest" : "sha512:bcb73fed249ef14e61b7be4153cede889de7aba4344884a54a84fc2d78f59a0b56b5045f390c378ffb727f454f26e48f92d2f6d4bad8a94ff05ad3949335c7f6",
            "sourceDigest" : "sha512:31796d30a17df22e6624300f360cef39ce4a8ab06605d31fa4809f16ce347ebfa94e87e2ddedaf4d6e7b7682fa3192d8561bb056d797f09b27c101a9a0d98cde",
            "dependencies" : ["JAVACPP_SHADOWED"],
            "urlbase": "https://lafo.ssw.uni-linz.ac.at/pub/graal-external-deps/native-image",
            "urls": ["{urlbase}/llvm-shadowed-13.0.1-1.5.7.jar"],
            "sourceUrls": ["{urlbase}/llvm-shadowed-13.0.1-1.5.7-sources.jar"],
            "license" : "GPLv2-CPE",
            "moduleName" : "com.oracle.svm.shadowed.org.bytedeco.llvm"
        },
        "JAVACPP_SHADOWED": {
            "digest" : "sha512:2b1d23f4c00f1ee04546aee4467622f78b0cca8d231e9bcb77e507ad6a3afb8bdad31a956d7a8bed801eae44c6f70215bf8f891156521768d9ee9726b3fd860f",
            "sourceDigest" : "sha512:b84f22e2bd85407eb60fb6923d708d1928249064e2e405954558392f295fcb167738d095f4c926c4a470068409cb1db45d2da7729d1650769a68aa237492793f",
            "urlbase": "https://lafo.ssw.uni-linz.ac.at/pub/graal-external-deps/native-image",
            "urls": ["{urlbase}/javacpp-shadowed-1.5.7.jar"],
            "sourceUrls": ["{urlbase}/javacpp-shadowed-1.5.7-sources.jar"],
            "license" : "GPLv2-CPE",
            "moduleName" : "com.oracle.svm.shadowed.org.bytedeco.javacpp"
        },
        "LLVM_PLATFORM_SPECIFIC_SHADOWED": {
            "urlbase": "https://lafo.ssw.uni-linz.ac.at/pub/graal-external-deps/native-image",
            "os_arch": {
                "linux": {
                    "amd64": {
                        "digest": "sha512:5cb593fe98d73fa7e40f10d4b4fb3dcb0a86dc23248089660ea48bb2fab5bb905ca6826eac3b3a9d1abaa41567b55ca809e4466f2b03721ecc6110ab460d5ae3",
                        "urls": ["{urlbase}/llvm-shadowed-13.0.1-1.5.7_1-linux-x86_64.jar"],
                        "moduleName" : "com.oracle.svm.shadowed.org.bytedeco.llvm.linux.x86_64"
                    },
                    "aarch64": {
                        "digest": "sha512:ea31991151c21a2b74f88efa977cde4f3ff06a1501be9998b424e18a3e95d6f708fb95b1bc412050a7884a304ecb960663d5bd5265baee6a18b51d86d2d9940d",
                        "urls": ["{urlbase}/llvm-shadowed-13.0.1-1.5.7_2-linux-arm64.jar"],
                        "moduleName" : "com.oracle.svm.shadowed.org.bytedeco.llvm.linux.arm64"
                    },
                    "riscv64": {
                        "sha1": "51762767783b9997474397cfac1e5d1a0ad59e2f",
                        "urls": ["{urlbase}/llvm-shadowed-13.0.1-1.5.7-linux-riscv64.jar"],
                        "moduleName" : "com.oracle.svm.shadowed.org.bytedeco.llvm.linux.riscv64"
                    },
                    "<others>": {
                        "optional": True,
                    },
                },
                "darwin": {
                    "amd64": {
                        "digest": "sha512:e4ffea5a9f10a79b33b0981cc5e1ee84aa3200118ec4848b09c04ca882ad45fe8e30a495fcd57f829a2eb79a4e81930bfd137d12601df34b0d289d1883e471b8",
                        "urls": ["{urlbase}/llvm-shadowed-13.0.1-1.5.7_1-macosx-x86_64.jar"],
                        "moduleName" : "com.oracle.svm.shadowed.org.bytedeco.llvm.macosx.x86_64"
                    },
                    "aarch64": {
                        # GR-34811
                        "optional": True,
                    },
                },
                "<others>": {
                    "<others>": {
                        "optional": True,
                    }
                }
            },
        },
        "JAVACPP_PLATFORM_SPECIFIC_SHADOWED": {
            "urlbase": "https://lafo.ssw.uni-linz.ac.at/pub/graal-external-deps/native-image",
            "os_arch": {
                "linux": {
                    "amd64": {
                        "digest": "sha512:07b6e40e256ccd9905834c8cfad0fbd1bf351944332d15aaea309a830475c48f4ddb2133bbd4ce9c0322fd951ead097b9aac6ede4c6b798f4a71eee7e6983202",
                        "urls": ["{urlbase}/javacpp-shadowed-1.5.7_1-linux-x86_64.jar"],
                        "moduleName" : "com.oracle.svm.shadowed.org.bytedeco.javacpp.linux.x86_64"
                    },
                    "aarch64": {
                        "digest": "sha512:621799f844d327114a2a1e3aaf80ea2ac972914ae2caf53e8e9b47beb8712de3164fc3ec83b0a3e8352dcda4e2684d3253aa9bb8c1772bca6dba248cfbc2ab1e",
                        "urls": ["{urlbase}/javacpp-shadowed-1.5.7_2-linux-arm64.jar"],
                        "moduleName" : "com.oracle.svm.shadowed.org.bytedeco.javacpp.linux.arm64"
                    },
                    "riscv64": {
                        "sha1": "b00dee62b202898ec899cb7bc03604247d648ceb",
                        "urls": ["{urlbase}/javacpp-shadowed-1.5.7-linux-riscv64.jar"],
                        "moduleName" : "com.oracle.svm.shadowed.org.bytedeco.javacpp.linux.riscv64"
                    },
                    "<others>": {
                        "optional": True,
                    },
                },
                "darwin": {
                    "amd64": {
                        "digest": "sha512:5d10565ab3139fb25708a1791cdbcaa0ad24ef03cdce15902f4ad1e1c4dd7e326d7232a3a08332c60bd66c0e1c9e45261080ddf51dda49bbf4ebb2f36f0b1d87",
                        "urls": ["{urlbase}/javacpp-shadowed-1.5.7_1-macosx-x86_64.jar"],
                        "moduleName" : "com.oracle.svm.shadowed.org.bytedeco.javacpp.macosx.x86_64"
                    },
                    "aarch64": {
                        # GR-34811
                        "optional": True,
                    },
                },
                "<others>": {
                    "<others>": {
                        "optional": True,
                    }
                }
            },
        },
        "LLVM_LLD_STANDALONE": {
            "license" : "Apache-2.0-LLVM",
            "version" : "16.0.1-4-gad8c248269-bg7bf7e45f73",
            "host" : "https://lafo.ssw.uni-linz.ac.at/pub/llvm-org",
            "os_arch": {
                "darwin": {
                    "aarch64": {
                        "urls": ["{host}/llvm-lldonly-llvmorg-{version}-darwin-aarch64.tar.gz"],
                        "digest": "sha512:2a8d1853deb238fa4ee14df0ebb8224b7191eb5f955e9c0f51ff2c6993a9de243eb4721e8af3f785a1ce2ba7e908ec7100e4ba70df7cf61688d6d433892b60f8",
                    },
                    "<others>": {
                        "optional": True,
                    },
                },
                "<others>": {
                    "<others>": {
                        "optional": True,
                    }
                }
            }
        },
    },

    "projects": {
        "com.oracle.svm.util": {
            "subDir": "src",
            "sourceDirs": ["src"],
            "dependencies": [
                "sdk:NATIVEIMAGE",
                "compiler:GRAAL",
            ],
            "requiresConcealed" : {
                "java.base" : ["jdk.internal.module"],
            },
            "javaCompliance" : "17+",
            "annotationProcessors": [
                "compiler:GRAAL_PROCESSOR",
            ],
            "checkstyle": "com.oracle.svm.core",
            "workingSets": "SVM",
            "jacoco" : "include",
        },

        "com.oracle.svm.common": {
            "subDir": "src",
            "sourceDirs": ["src"],
            "dependencies": [
                "com.oracle.svm.util"
            ],
            "requiresConcealed" : {
                "jdk.internal.vm.ci" : [
                    "jdk.vm.ci.meta",
                ]
            },
            "javaCompliance" : "17+",
            "annotationProcessors": [
                "compiler:GRAAL_PROCESSOR",
            ],
            "checkstyle": "com.oracle.svm.core",
            "workingSets": "SVM",
            "jacoco" : "include",
        },

        "com.oracle.svm.processor" : {
            "subDir" : "src",
            "sourceDirs" : ["src"],
            "dependencies" : [
                "compiler:GRAAL_PROCESSOR"
            ],
            "requires" : [
                "java.compiler" # javax.annotation.processing.*
            ],
            "javaCompliance" : "17+",
            "checkstyle" : "com.oracle.svm.core",
            "workingSets" : "SVM",
            "jacoco" : "exclude",
        },

        "com.oracle.svm.core": {
            "subDir": "src",
            "sourceDirs": [
                "src",
                "headers",
            ],
            "dependencies": [
                "com.oracle.svm.common",
            ],
            "requires" : [
                "java.compiler",
                "jdk.jfr",
                "jdk.management",
                "jdk.zipfs",
            ],
            "requiresConcealed" : {
                "java.base" : [
                    "sun.invoke.util",
                    "sun.net",
                    "sun.net.www",
                    "sun.nio.ch",
                    "sun.reflect.annotation",
                    "sun.reflect.generics.factory",
                    "sun.reflect.generics.reflectiveObjects",
                    "sun.reflect.generics.repository",
                    "sun.reflect.generics.tree",
                    "sun.security.jca",
                    "sun.security.ssl",
                    "sun.security.util",
                    "sun.text.spi",
                    "sun.util",
                    "sun.util.calendar",
                    "sun.util.locale.provider",
                    "sun.util.resources",
                    "jdk.internal.access",
                    "jdk.internal.event",
                    "jdk.internal.loader",
                    "jdk.internal.logger",
                    "jdk.internal.misc",
                    "jdk.internal.module",
                    "jdk.internal.perf",
                    "jdk.internal.platform",
                    "jdk.internal.ref",
                    "jdk.internal.reflect",
                    "jdk.internal.vm",
                    "jdk.internal.util",
                ],
                "java.management": [
                    "com.sun.jmx.mbeanserver",
                    "sun.management",
                ],
                "jdk.management": [
                    "com.sun.management.internal"
                ],
                "jdk.jfr": [
                    "jdk.jfr.events",
                    "jdk.jfr.internal",
                    "jdk.jfr.internal.jfc",
                ],
                "jdk.internal.vm.ci": [
                    "jdk.vm.ci.meta",
                    "jdk.vm.ci.code",
                ],
            },
            "javaCompliance" : "17+",
            "checkstyleVersion" : "10.7.0",
            "annotationProcessors": [
                "compiler:GRAAL_PROCESSOR",
                "SVM_PROCESSOR",
            ],
            "workingSets": "SVM",
            "jacoco" : "exclude",
        },

        "com.oracle.svm.core.genscavenge": {
            "subDir": "src",
            "sourceDirs": [
                "src",
            ],
            "dependencies": [
                "com.oracle.svm.core",
            ],
            "requires" : [
                "jdk.management",
            ],
            "requiresConcealed" : {
                "java.base": [
                    "sun.nio.ch",
                ],
                "java.management": [
                    "sun.management",
                ],
                "jdk.internal.vm.ci" : [
                    "jdk.vm.ci.code",
                ],
            },
            "checkstyle": "com.oracle.svm.core",
            "javaCompliance" : "17+",
            "annotationProcessors": [
                "compiler:GRAAL_PROCESSOR",
                "SVM_PROCESSOR",
            ],
            "workingSets": "SVM",
            "jacoco" : "exclude",
        },

        "com.oracle.svm.core.graal.amd64": {
            "subDir": "src",
            "sourceDirs": ["src"],
            "dependencies": [
                "com.oracle.svm.core",
            ],
            "requiresConcealed" : {
                "jdk.internal.vm.ci" : [
                    "jdk.vm.ci.code.site",
                ],
            },
            "checkstyle": "com.oracle.svm.core",
            "javaCompliance" : "17+",
            "annotationProcessors": [
                "compiler:GRAAL_PROCESSOR",
                "SVM_PROCESSOR",
            ],
            "workingSets": "SVM",
            "jacoco" : "exclude",
        },
        "com.oracle.svm.core.graal.aarch64": {
            "subDir": "src",
            "sourceDirs": ["src"],
            "dependencies": [
                "com.oracle.svm.core",
            ],
            "requiresConcealed" : {
                "jdk.internal.vm.ci" : [
                    "jdk.vm.ci.code.site",
                ],
            },
            "checkstyle": "com.oracle.svm.core",
            "javaCompliance" : "17+",
            "annotationProcessors": [
                "compiler:GRAAL_PROCESSOR",
                "SVM_PROCESSOR",
            ],
            "workingSets": "SVM",
            "jacoco" : "exclude",
        },
        "com.oracle.svm.core.graal.riscv64": {
            "subDir": "src",
            "sourceDirs": ["src"],
            "dependencies": [
                "com.oracle.svm.core",
            ],
            "requiresConcealed" : {
                "jdk.internal.vm.ci" : [
                    "jdk.vm.ci.code.site",
                ],
            },
            "checkstyle": "com.oracle.svm.core",
            "javaCompliance" : "17+",
            "annotationProcessors": [
                "compiler:GRAAL_PROCESSOR",
                "SVM_PROCESSOR",
            ],
            "workingSets": "SVM",
        },
        "com.oracle.svm.core.graal.llvm": {
            "subDir": "src",
            "sourceDirs": ["src"],
            "dependencies": [
                "com.oracle.svm.hosted",
                "LLVM_WRAPPER_SHADOWED",
                "LLVM_PLATFORM_SPECIFIC_SHADOWED",
                "JAVACPP_PLATFORM_SPECIFIC_SHADOWED",
            ],
            "requiresConcealed" : {
                "java.base" : [
                    "jdk.internal.misc",
                ],
                "jdk.internal.vm.ci" : [
                    "jdk.vm.ci.meta",
                    "jdk.vm.ci.code",
                    "jdk.vm.ci.code.site",
                ],
            },
            "checkstyle": "com.oracle.svm.core",
            "javaCompliance" : "17+",
            "annotationProcessors": [
                "compiler:GRAAL_PROCESSOR",
                "SVM_PROCESSOR",
            ],
            "workingSets": "SVM",
            "jacoco" : "exclude",
        },

        "com.oracle.svm.core.posix": {
            "subDir": "src",
            "sourceDirs": ["src"],
            "dependencies": [
                "com.oracle.svm.core.graal.amd64",
                "com.oracle.svm.core.graal.aarch64",
                "com.oracle.svm.core.graal.riscv64",
            ],
            "requiresConcealed" : {
                "java.base" : [
                    "jdk.internal.misc",
                ],
                "jdk.internal.vm.ci" : [
                    "jdk.vm.ci.code",
                    "jdk.vm.ci.meta",
                ],
            },
            "checkstyle": "com.oracle.svm.core",
            "javaCompliance" : "17+",
            "annotationProcessors": [
                "compiler:GRAAL_PROCESSOR",
                "SVM_PROCESSOR",
            ],
            "workingSets": "SVM",
            "spotbugs": "false",
            "jacoco" : "exclude",
        },

        "com.oracle.svm.core.windows": {
            "subDir": "src",
            "sourceDirs": ["src"],
            "dependencies": [
                "com.oracle.svm.core.graal.amd64",
            ],
            "requiresConcealed" : {
                "jdk.internal.vm.ci" : [
                    "jdk.vm.ci.code",
                    "jdk.vm.ci.meta",
                ],
            },
            "checkstyle": "com.oracle.svm.core",
            "javaCompliance" : "17+",
            "annotationProcessors": [
                "compiler:GRAAL_PROCESSOR",
                "SVM_PROCESSOR",
            ],
            "workingSets": "SVM",
            "spotbugs": "false",
            "jacoco" : "exclude",
        },

        "com.oracle.graal.pointsto": {
            "subDir": "src",
            "sourceDirs": ["src"],
            "dependencies": [
                "com.oracle.svm.common",
            ],
            "requires" : [
                "jdk.internal.vm.ci"
            ],
            "requiresConcealed" : {
                "java.base" : [
                    "jdk.internal.misc"
                ],
                "jdk.internal.vm.ci" : [
                    "jdk.vm.ci.meta",
                    "jdk.vm.ci.code",
                ]
            },
            "checkstyle": "com.oracle.svm.core",
            "javaCompliance" : "17+",
            "annotationProcessors": [
                "compiler:GRAAL_PROCESSOR",
            ],
            "workingSets": "SVM",
            "jacoco" : "include",
        },

        "com.oracle.graal.pointsto.standalone": {
            "subDir": "src",
            "sourceDirs": ["src"],
            "dependencies": [
                "com.oracle.graal.pointsto",
            ],
            "requiresConcealed" : {
                "java.base" : [
                    "jdk.internal.misc"
                ],
                "jdk.internal.vm.ci" : [
                    "jdk.vm.ci.code",
                ]
            },
            "checkstyle": "com.oracle.svm.core",
            "javaCompliance" : "17+",
            "annotationProcessors": [
                "compiler:GRAAL_PROCESSOR",
            ],
            "workingSets": "SVM",
            "jacoco" : "exclude",
        },

        "com.oracle.graal.pointsto.standalone.test": {
            "subDir": "src",
            "sourceDirs": ["src"],
            "dependencies": [
                "mx:JUNIT_TOOL",
                "sdk:NATIVEIMAGE",
                "STANDALONE_POINTSTO"
            ],
            "requires": [
                "jdk.unsupported",
                "java.compiler",
            ],
            "requiresConcealed": {
                "jdk.internal.vm.ci": [
                    "jdk.vm.ci.meta",
                ]
            },
            "checkstyle": "com.oracle.svm.test",
            "workingSets": "SVM",
            "annotationProcessors": [
                "compiler:GRAAL_PROCESSOR",
            ],
            "javaCompliance" : "17+",
            "spotbugs": "false",
            "jacoco" : "exclude",
        },

        "com.oracle.graal.reachability": {
            "subDir": "src",
            "sourceDirs": ["src"],
            "dependencies": [
                "com.oracle.graal.pointsto",
            ],
            "requiresConcealed": {
                "jdk.internal.vm.ci": [
                    "jdk.vm.ci.meta",
                    "jdk.vm.ci.code",
                ]
            },
            "checkstyle": "com.oracle.svm.core",
            "javaCompliance" : "17+",
            "annotationProcessors": [
                "compiler:GRAAL_PROCESSOR",
            ],
            "workingSets": "SVM",
            "jacoco" : "exclude", # experimental code not used in production
        },

        "com.oracle.svm.hosted": {
            "subDir": "src",
            "sourceDirs": ["src"],
            "dependencies": [
                "com.oracle.objectfile",
                "com.oracle.svm.core",
                "com.oracle.graal.reachability"
            ],
            "requires" : [
                "jdk.jfr",
                "jdk.management",
            ],
            "requiresConcealed" : {
                "java.base" : [
                    "jdk.internal",
                    "jdk.internal.access",
                    "jdk.internal.event",
                    "jdk.internal.loader",
                    "jdk.internal.misc",
                    "jdk.internal.vm.annotation",
                    "jdk.internal.org.objectweb.asm",
                    "sun.reflect.annotation",
                    "sun.security.jca",
                    "sun.security.provider",
                    "sun.security.x509",
                    "sun.util.locale.provider",
                    "sun.util.resources",
                    "jdk.internal.module",
                    "sun.text.spi",
                    "jdk.internal.reflect",
                    "sun.util.cldr",
                    "sun.util.locale",
                    "sun.invoke.util",
                ],
                "java.management": [
                    "com.sun.jmx.mbeanserver", # Needed for javadoc links (MXBeanIntrospector,DefaultMXBeanMappingFactory, MXBeanProxy)
                    "sun.management", # Needed for javadoc links (MappedMXBeanType)
                ],
                "jdk.internal.vm.ci" : [
                    "jdk.vm.ci.meta",
                    "jdk.vm.ci.code",
                    "jdk.vm.ci.code.site",
                    "jdk.vm.ci.hotspot",
                    "jdk.vm.ci.runtime",
                ],
                "jdk.management": [
                    "com.sun.management.internal"
                ],
                "jdk.jfr": [
                    "jdk.jfr.internal",
                    "jdk.jfr.internal.jfc",
                ],
            },
            "javaCompliance" : "17+",
            "checkstyleVersion": "10.7.0",
            "annotationProcessors": [
                "compiler:GRAAL_PROCESSOR",
                "SVM_PROCESSOR",
            ],
            "workingSets": "SVM",
            "jacoco" : "include",
            "jacocoExcludePackage": [
                "com.oracle.svm.hosted.dashboard",
            ],
        },

        "com.oracle.svm.core.foreign": {
            "subDir": "src",
            "sourceDirs": ["src"],
            "dependencies": [
                "com.oracle.svm.core"
            ],
            "requiresConcealed": {
                "java.base": [
                    "jdk.internal.loader",
                    "jdk.internal.foreign",
                    "jdk.internal.foreign.abi",
                    "jdk.internal.foreign.abi.x64",
                    "jdk.internal.foreign.abi.x64.sysv",
                    "jdk.internal.foreign.abi.x64.windows",
                ],
                "jdk.internal.vm.ci" : [
                ],
            },
            "javaCompliance" : "21+",
            "javaPreviewNeeded": "21+",
            "annotationProcessors": [
                "compiler:GRAAL_PROCESSOR",
                "SVM_PROCESSOR",
            ],
            "javac.lint.overrides": "-preview",
            "checkstyle": "com.oracle.svm.hosted",
            "workingSets": "SVM",
            "jacoco" : "include",
        },

        "com.oracle.svm.hosted.foreign": {
            "subDir": "src",
            "sourceDirs": ["src"],
            "dependencies": [
                "com.oracle.svm.hosted",
                "com.oracle.svm.core.foreign"
            ],
            "requiresConcealed": {
                "java.base": [
                    "jdk.internal.foreign.abi",
                ],
                "jdk.internal.vm.ci" : [
                    "jdk.vm.ci.code"
                ],
            },
            "javaCompliance" : "21+",
            "javaPreviewNeeded": "21+",
            "annotationProcessors": [
                "compiler:GRAAL_PROCESSOR",
                "SVM_PROCESSOR",
            ],
            "javac.lint.overrides": "-preview",
            "checkstyle": "com.oracle.svm.hosted",
            "workingSets": "SVM",
            "jacoco" : "include",
        },

        # Native libraries below explicitly set _FORTIFY_SOURCE to 0. This constant controls how glibc handles some
        # functions that can cause a stack overflow like snprintf. If set to 1 or 2, it causes glibc to use internal
        # functions with extra checking that are not available in all libc implementations. Different distros use
        # different defaults for this constant (e.g., gcc on Ubuntu 18.04 sets it to 2), so we set it to 0 here.
        "com.oracle.svm.native.libchelper": {
            "subDir": "src",
            "native": "static_lib",
            "os_arch": {
                "solaris": {
                    "<others>": {
                        "ignore": "solaris is not supported",
                    },
                },
                "windows": {
                    "<others>": {
                        "cflags": ["-Zi", "-O2", "-D_LITTLE_ENDIAN"],
                    },
                },
                "<others>": {
                    "<others>": {
                        "cflags": ["-g", "-gdwarf-4", "-fPIC", "-O2", "-D_LITTLE_ENDIAN", "-ffunction-sections", "-fdata-sections", "-fvisibility=hidden", "-D_FORTIFY_SOURCE=0"],
                    },
                },
            },
            "jacoco" : "exclude",
        },

        "com.oracle.svm.native.reporterchelper": {
            "subDir": "src",
            "native": "shared_lib",
            "deliverable": "reporterchelper",
            "platformDependent": True,
            "use_jdk_headers": True,
            "os_arch": {
                "windows": {
                    "<others>": {
                        "cflags": ["-Wall"]
                    }
                },
                "<others>": {
                    "<others>": {
                        "cflags": ["-Wall", "-Werror"],
                    },
                },
            },
            "jacoco" : "exclude",
        },

        "com.oracle.svm.native.darwin": {
            "subDir": "src",
            "native": "static_lib",
            "os_arch": {
                "darwin": {
                    "<others>": {
                        "cflags": ["-ObjC", "-fPIC", "-O1", "-D_LITTLE_ENDIAN", "-ffunction-sections", "-fdata-sections", "-fvisibility=hidden", "-D_FORTIFY_SOURCE=0"],
                    },
                },
                "<others>": {
                    "<others>": {
                        "ignore": "only needed on darwin",
                    },
                },
            },
            "jacoco" : "exclude",
        },

        "com.oracle.svm.native.jvm.posix": {
            "subDir": "src",
            "native": "static_lib",
            "deliverable" : "jvm",
            "use_jdk_headers" : True,
            "os_arch" : {
                "darwin": {
                    "<others>" : {
                        "cflags": ["-g", "-fPIC", "-O2", "-ffunction-sections", "-fdata-sections", "-fvisibility=hidden"],
                    },
                },
                "linux": {
                    "<others>" : {
                        "cflags": ["-g", "-gdwarf-4", "-fPIC", "-O2", "-ffunction-sections", "-fdata-sections", "-fvisibility=hidden", "-D_FORTIFY_SOURCE=0", "-D_GNU_SOURCE"],
                    },
                },
                "<others>": {
                    "<others>": {
                        "ignore": "only darwin and linux are supported",
                    },
                },
            },
            "dependencies": [
                "svm-jvmfuncs-fallback-builder",
            ],
            "jacoco" : "exclude",
        },

        "com.oracle.svm.native.jvm.windows": {
            "subDir": "src",
            "native": "static_lib",
            "deliverable" : "jvm",
            "use_jdk_headers" : True,
            "os_arch" : {
                "windows": {
                    "amd64" : {
                        "cflags": ["-MD", "-Zi", "-O2", "-DJNIEXPORT="],
                    },
                },
                "<others>": {
                    "<others>": {
                        "ignore": "only windows is supported",
                    },
                },
            },
            "dependencies": [
                "svm-jvmfuncs-fallback-builder",
            ],
            "jacoco" : "exclude",
        },

        "svm-jvmfuncs-fallback-builder": {
            "class" : "SubstrateJvmFuncsFallbacksBuilder",
        },

        "com.oracle.svm.driver": {
            "subDir": "src",
            "sourceDirs": [
                "src",
                "resources"
            ],
            "dependencies": [
                "com.oracle.svm.hosted",
                "com.oracle.svm.driver.launcher",
            ],
            "requires" : [
                "jdk.management",
            ],
            "requiresConcealed" : {
                "java.base" : [
                    "jdk.internal.jimage",
                ],
            },
            "checkstyle": "com.oracle.svm.hosted",
            "workingSets": "SVM",
            "annotationProcessors": [
                "compiler:GRAAL_PROCESSOR",
                "SVM_PROCESSOR",
            ],
            "javaCompliance" : "17+",
            "spotbugs": "false",
            "jacoco" : "exclude",
        },

        "com.oracle.svm.driver.launcher": {
            "subDir": "src",
            "sourceDirs": [
                "src",
                "resources"
            ],
            "checkstyle": "com.oracle.svm.hosted",
            "workingSets": "SVM",
            "annotationProcessors": [
                "compiler:GRAAL_PROCESSOR",
                "SVM_PROCESSOR",
            ],
            "javaCompliance" : "17+",
            "spotbugs": "false",
            "jacoco" : "exclude",
        },

        "com.oracle.svm.junit": {
            "subDir": "src",
            "sourceDirs": [
                "src",
                "resources",
            ],
            "dependencies": [
                "com.oracle.svm.core",
                "mx:JUNIT_TOOL",
            ],
            "checkstyle": "com.oracle.svm.core",
            "workingSets": "SVM",
            "annotationProcessors": [
                "compiler:GRAAL_PROCESSOR",
                "SVM_PROCESSOR",
            ],
            "javaCompliance" : "17+",
            "spotbugs": "false",
            "jacoco" : "exclude",
        },

        "com.oracle.svm.test": {
            "subDir": "src",
            "sourceDirs": ["src"],
            "dependencies": [
                "mx:JUNIT_TOOL",
                "sdk:NATIVEIMAGE",
                "SVM",
            ],
            "requires": [
                "java.compiler",
                "jdk.jfr",
                "java.management",
                "jdk.management.jfr",
                "java.rmi",
            ],
            "requiresConcealed" : {
                "java.base" : [
                    "jdk.internal.misc",
                    "sun.security.jca",
                ],
            },
            "checkstyle": "com.oracle.svm.test",
            "checkstyleVersion" : "10.7.0",
            "workingSets": "SVM",
            "annotationProcessors": [
                "compiler:GRAAL_PROCESSOR",
                "SVM_PROCESSOR",
            ],
            "javaCompliance" : "17+",
            "spotbugs": "false",
            "jacoco" : "exclude",
        },

        "com.oracle.svm.configure.test": {
            "subDir": "src",
            "sourceDirs": ["src"],
            "dependencies": [
                "mx:JUNIT_TOOL",
                "sdk:NATIVEIMAGE",
                "com.oracle.svm.configure",
            ],
            "checkstyle": "com.oracle.svm.test",
            "workingSets": "SVM",
            "annotationProcessors": [
                "compiler:GRAAL_PROCESSOR",
                "SVM_PROCESSOR",
            ],
            "javaCompliance" : "17+",
            "spotbugs": "false",
            "testProject": True,
            "jacoco" : "exclude",
        },

        "com.oracle.svm.tutorial" : {
            "subDir": "src",
            "sourceDirs" : ["src"],
            "dependencies" : ["sdk:NATIVEIMAGE"],
            "checkstyle" : "com.oracle.svm.hosted",
            "javaCompliance" : "17+",
            "workingSets" : "SVM",
            "spotbugs" : "false",
            "jacoco" : "exclude",
        },

        "com.oracle.objectfile" : {
            "subDir": "src",
            "sourceDirs" : ["src"],
            "dependencies" : [
                "compiler:GRAAL",
                "sdk:NATIVEIMAGE",
            ],
            "requiresConcealed" : {
                "java.base" : [
                    "jdk.internal.misc",
                    "jdk.internal.ref",
                    "sun.nio.ch",
                ],
                "jdk.internal.vm.ci" : [
                    "jdk.vm.ci.code",
                ],
            },
            "checkstyle" : "com.oracle.svm.hosted",
            "javaCompliance" : "17+",
            "annotationProcessors": [
                "compiler:GRAAL_PROCESSOR",
                "SVM_PROCESSOR",
            ],
            "workingSets" : "SVM",
            "spotbugs" : "false",
            "jacoco" : "exclude",
        },

        "com.oracle.svm.graal": {
            "subDir": "src",
            "sourceDirs": ["src"],
            "dependencies": [
                "com.oracle.svm.hosted",
            ],
            "requiresConcealed" : {
                "java.base" : [
                    "jdk.internal.misc",
                ],
                "jdk.internal.vm.ci" : [
                    "jdk.vm.ci.aarch64",
                    "jdk.vm.ci.code.site",
                    "jdk.vm.ci.runtime",
                ],
            },
            "checkstyle": "com.oracle.svm.hosted",
            "javaCompliance" : "17+",
            "annotationProcessors": [
                "compiler:GRAAL_PROCESSOR",
                "SVM_PROCESSOR",
            ],
            "jacoco" : "include",
            "jacocoExcludePackages": [
                "com.oracle.svm.graal.meta",
                "com.oracle.svm.graal.substitutions",
            ],
        },

        "com.oracle.svm.graal.test": {
            "subDir": "src",
            "sourceDirs": ["src"],
            "dependencies": [
                "mx:JUNIT_TOOL",
                "sdk:NATIVEIMAGE",
                "com.oracle.svm.graal",
            ],
            "requiresConcealed" : {
                "jdk.internal.vm.ci" : [
                    "jdk.vm.ci.meta",
                ],
            },
            "checkstyle": "com.oracle.svm.test",
            "workingSets": "SVM",
            "annotationProcessors": [
                "compiler:GRAAL_PROCESSOR",
                "SVM_PROCESSOR",
            ],
            "javaCompliance" : "17+",
            "spotbugs": "false",
            "testProject": True,
            "jacoco" : "exclude",
        },

        "com.oracle.svm.thirdparty": {
            "subDir": "src",
            "sourceDirs": ["src"],
            "dependencies": [
                "com.oracle.svm.util",
            ],
            "checkstyle": "com.oracle.svm.core",
            "javaCompliance" : "17+",
            "annotationProcessors": [
                "compiler:GRAAL_PROCESSOR",
                "SVM_PROCESSOR",
            ],
            "workingSets": "SVM",
            "jacoco" : "exclude",
        },

        "com.oracle.svm.bench": {
            "subDir": "src",
            "sourceDirs": ["src"],
            "dependencies": [
                "sdk:NATIVEIMAGE",
            ],
            "checkstyle": "com.oracle.svm.core",
            "javaCompliance" : "17+",
            "annotationProcessors": [
                "compiler:GRAAL_PROCESSOR",
                "SVM_PROCESSOR",
            ],
            "workingSets": "SVM",
            "jacoco" : "exclude",
        },

        "com.oracle.svm.truffle": {
            "subDir": "src",
            "sourceDirs": ["src"],
            "dependencies": [
                "com.oracle.svm.graal",
                "truffle:TRUFFLE_API",
                "truffle:TRUFFLE_RUNTIME",
            ],
            "requiresConcealed" : {
                "java.base" : [
                    "jdk.internal.misc",
                ],
                "jdk.internal.vm.ci": [
                    "jdk.vm.ci.aarch64",
                    "jdk.vm.ci.meta",
                ]
            },
            "checkstyle": "com.oracle.svm.hosted",
            "javaCompliance" : "17+",
            "annotationProcessors": [
                "compiler:GRAAL_PROCESSOR",
                "SVM_PROCESSOR",
            ],
            "workingSets": "SVM",
            "jacoco" : "exclude",
        },

        "com.oracle.svm.truffle.nfi.none": {
            "subDir": "src",
            "sourceDirs": ["src"],
            "javaCompliance" : "17+",
            "workingSets": "SVM",
            "jacoco" : "exclude",
        },

        "com.oracle.svm.truffle.nfi": {
            "subDir": "src",
            "sourceDirs": ["src"],
            "dependencies": [
                "com.oracle.svm.truffle",
            ],
            "checkstyle": "com.oracle.svm.hosted",
            "javaCompliance" : "17+",
            "annotationProcessors": [
                "compiler:GRAAL_PROCESSOR",
                "SVM_PROCESSOR",
                "truffle:TRUFFLE_DSL_PROCESSOR",
            ],
            "workingSets": "SVM",
            "jacoco" : "exclude",
        },

        "com.oracle.svm.truffle.nfi.posix": {
            "subDir": "src",
            "sourceDirs": ["src"],
            "dependencies": [
                "com.oracle.svm.truffle.nfi",
                "com.oracle.svm.core.posix",
            ],
            "checkstyle": "com.oracle.svm.hosted",
            "javaCompliance" : "17+",
            "annotationProcessors": [
                "compiler:GRAAL_PROCESSOR",
                "SVM_PROCESSOR",
                "truffle:TRUFFLE_DSL_PROCESSOR",
            ],
            "workingSets": "SVM",
            "jacoco" : "exclude",
        },

        "com.oracle.svm.truffle.nfi.windows": {
            "subDir": "src",
            "sourceDirs": ["src"],
            "dependencies": [
                "com.oracle.svm.truffle.nfi",
                "com.oracle.svm.core.windows",
            ],
            "checkstyle": "com.oracle.svm.hosted",
            "javaCompliance" : "17+",
            "annotationProcessors": [
                "compiler:GRAAL_PROCESSOR",
                "SVM_PROCESSOR",
                "truffle:TRUFFLE_DSL_PROCESSOR",
            ],
            "workingSets": "SVM",
            "jacoco" : "exclude",
        },

        "com.oracle.svm.polyglot": {
            "subDir": "src",
            "sourceDirs": ["src"],
            "requiresConcealed" : {
                "jdk.internal.vm.ci" : [
                    "jdk.vm.ci.meta",
                ],
            },
            "generatedDependencies": [
                "com.oracle.svm.graal",
            ],
            "checkstyle": "com.oracle.svm.core",
            "javaCompliance" : "17+",
            "annotationProcessors": [
                "compiler:GRAAL_PROCESSOR",
                "SVM_PROCESSOR",
            ],
            "workingSets": "SVM",
            "spotbugs": "false",
            "jacoco" : "exclude",
        },

        "org.graalvm.polyglot.nativeapi" : {
            "subDir": "src",
            "sourceDirs" : [
                "src",
                "resources",
            ],
            "dependencies" : [
                "sdk:POLYGLOT",
                "sdk:NATIVEIMAGE",
                "com.oracle.svm.hosted",
            ],
            "checkstyle": "com.oracle.svm.core",
            "javaCompliance" : "17+",
            "annotationProcessors" : [
                "compiler:GRAAL_PROCESSOR",
                "SVM_PROCESSOR",
            ],
            "workingSets" : "SVM",
            "spotbugs": "false",
            "jacoco" : "exclude",
        },

        "com.oracle.svm.graal.hotspot.libgraal" : {
            "subDir": "src",
            "sourceDirs": ["src"],
            "dependencies": [
                "com.oracle.svm.graal",
                "compiler:GRAAL",
                "sdk:JNIUTILS",
                "sdk:NATIVEBRIDGE",
            ],
            "requires" : [
            	"jdk.management"
            ],
            "requiresConcealed" : {
                "java.base" : [
                    "jdk.internal.misc",
                ],
                "jdk.internal.vm.ci": [
                    "jdk.vm.ci.meta",
                    "jdk.vm.ci.code",
                    "jdk.vm.ci.hotspot",
                ]
            },
            "checkstyle" : "com.oracle.svm.hosted",
            "javaCompliance" : "17+",
            "annotationProcessors": [
                "truffle:TRUFFLE_LIBGRAAL_PROCESSOR",
                "compiler:GRAAL_PROCESSOR",
                "SVM_PROCESSOR",
            ],
            "defaultBuild": False,
            "jacoco" : "exclude",
        },

        "com.oracle.svm.configure": {
            "subDir": "src",
            "sourceDirs": [
                "src",
                "resources",
            ],
            "dependencies": [
                "com.oracle.svm.core",
            ],
            "requiresConcealed": {
                "jdk.internal.vm.ci": [
                    "jdk.vm.ci.meta",
                ]
            },
            "checkstyle": "com.oracle.svm.hosted",
            "workingSets": "SVM",
            "annotationProcessors": [
            ],
            "javaCompliance" : "17+",
            "spotbugs": "false",
            "jacoco" : "exclude",
        },

        "com.oracle.svm.jvmtiagentbase": {
            "subDir": "src",
            "sourceDirs": [
                "src",
            ],
            "dependencies": [
                "com.oracle.svm.core",
            ],
            "checkstyle": "com.oracle.svm.hosted",
            "workingSets": "SVM",
            "annotationProcessors": [
                "compiler:GRAAL_PROCESSOR",
                "SVM_PROCESSOR",
            ],
            "javaCompliance" : "17+",
            "spotbugs": "false",
            "jacoco" : "exclude",
        },

        "com.oracle.svm.agent": {
            "subDir": "src",
            "sourceDirs": [
                "src",
                "resources"
            ],
            "dependencies": [
                "JVMTI_AGENT_BASE",
                "com.oracle.svm.configure",
                "com.oracle.svm.driver",
            ],
            "requiresConcealed" : {
                "jdk.internal.vm.ci": [
                    "jdk.vm.ci.meta",
                ]
            },
            "checkstyle": "com.oracle.svm.hosted",
            "workingSets": "SVM",
            "annotationProcessors": [
                "compiler:GRAAL_PROCESSOR",
                "SVM_PROCESSOR",
            ],
            "javaCompliance" : "17+",
            "spotbugs": "false",
            "jacoco" : "exclude",
        },

        "com.oracle.svm.diagnosticsagent": {
            "subDir": "src",
            "sourceDirs": [
                "src",
                "resources"
            ],
            "dependencies": [
                "JVMTI_AGENT_BASE",
            ],
            "requiresConcealed" : {
                "java.base" : [
                    "jdk.internal.loader",
                    "jdk.internal.org.objectweb.asm",
                ],
            },
            "checkstyle": "com.oracle.svm.hosted",
            "workingSets": "SVM",
            "annotationProcessors": [
                "compiler:GRAAL_PROCESSOR",
                "SVM_PROCESSOR",
            ],
            "javaCompliance" : "17+",
            "spotbugs": "false",
            "jacoco" : "exclude",
        },

        "com.oracle.svm.truffle.tck" : {
            "subDir": "src",
            "sourceDirs": ["src"],
            "dependencies": [
                "com.oracle.svm.hosted",
                "truffle:TRUFFLE_RUNTIME",
            ],
            "requiresConcealed": {
                "jdk.internal.vm.ci": [
                    "jdk.vm.ci.meta",
                    "jdk.vm.ci.common",
                ]
            },
            "checkstyle" : "com.oracle.svm.hosted",
            "workingSets": "SVM",
            "annotationProcessors": [
                "compiler:GRAAL_PROCESSOR",
                "SVM_PROCESSOR",
            ],
            "javaCompliance" : "17+",
            "jacoco" : "exclude",
        },
    },

    "distributions": {
        #
        # External Distributions
        #
        "SVM_PROCESSOR" : {
            "subDir": "src",
            "dependencies" : [
                "com.oracle.svm.processor",
             ],
            "distDependencies": [
                "compiler:GRAAL_PROCESSOR",
            ],
            "maven": False,
        },

        "SVM": {
            "subDir": "src",
            "description" : "SubstrateVM image builder components",
            "dependencies": [
                "com.oracle.svm.graal",
                "com.oracle.svm.hosted",
                "com.oracle.svm.core",
                "com.oracle.svm.core.graal.amd64",
                "com.oracle.svm.core.graal.aarch64",
                "com.oracle.svm.core.graal.riscv64",
                "com.oracle.svm.core.posix",
                "com.oracle.svm.core.windows",
                "com.oracle.svm.core.genscavenge",
            ],
            "distDependencies": [
                "sdk:NATIVEIMAGE",
                "OBJECTFILE",
                "POINTSTO",
                "compiler:GRAAL",
                "NATIVE_IMAGE_BASE",
            ],
            "moduleInfo" : {
                "name" : "org.graalvm.nativeimage.builder",
                "exports" : [
                    "com.oracle.svm.hosted                        to java.base",
                    "* to org.graalvm.nativeimage.base,jdk.internal.vm.compiler,org.graalvm.nativeimage.driver,org.graalvm.nativeimage.configure,org.graalvm.nativeimage.librarysupport,org.graalvm.nativeimage.junitsupport,org.graalvm.nativeimage.llvm,org.graalvm.nativeimage.agent.jvmtibase,org.graalvm.nativeimage.agent.tracing,org.graalvm.nativeimage.agent.diagnostics,com.oracle.svm.svm_enterprise,com.oracle.svm.svm_enterprise.llvm,com.oracle.svm_enterprise.ml_dataset,org.graalvm.extraimage.builder,com.oracle.svm.extraimage_enterprise,org.graalvm.nativeimage.foreign,org.graalvm.truffle.runtime.svm,com.oracle.truffle.enterprise.svm",
                ],
                "opens" : [
                    "com.oracle.svm.core                          to jdk.internal.vm.compiler",
                    "com.oracle.svm.core.nodes                    to jdk.internal.vm.compiler",
                    "com.oracle.svm.core.graal.nodes              to jdk.internal.vm.compiler",
                    "com.oracle.svm.core.graal.snippets           to jdk.internal.vm.compiler",
                    "com.oracle.svm.hosted.fieldfolding           to jdk.internal.vm.compiler",
                    "com.oracle.svm.hosted.phases                 to jdk.internal.vm.compiler",
                    "com.oracle.svm.hosted.reflect                to jdk.internal.vm.compiler",
                ],
                "requires": [
                    "java.management",
                    "jdk.management",
                ],
                "uses" : [
                    "org.graalvm.nativeimage.Platform",
                    "org.graalvm.compiler.options.OptionDescriptors",
                    "com.oracle.svm.hosted.NativeImageClassLoaderPostProcessing",
                    "java.util.spi.ResourceBundleControlProvider",
                    "com.oracle.svm.core.feature.AutomaticallyRegisteredFeatureServiceRegistration",
                ],
                "requiresConcealed": {
                    "jdk.internal.vm.ci": [
                        "jdk.vm.ci.common",
                        "jdk.vm.ci.meta",
                        "jdk.vm.ci.code",
                        "jdk.vm.ci.services",
                        "jdk.vm.ci.runtime",
                        "jdk.vm.ci.amd64",
                        "jdk.vm.ci.aarch64",
                        "jdk.vm.ci.hotspot",
                    ],
                    "java.base": [
                        "sun.reflect.annotation",
                        "sun.reflect.generics.reflectiveObjects",
                        "sun.reflect.generics.repository",
                        "sun.reflect.generics.tree",
                        "sun.reflect.generics.scope",
                        "sun.util.calendar",
                        "sun.util.locale",
                        "sun.security.jca",
                        "sun.security.util",
                        "sun.security.provider",
                        "sun.security.ssl",
                        "com.sun.crypto.provider",
                        "sun.reflect.generics.repository",
                        "jdk.internal.org.objectweb.asm",
                        "sun.util.locale.provider",
                        "sun.util.cldr",
                        "sun.util.resources",
                        "sun.invoke.util",
                        "sun.net",
                    ],
                    "java.management": [
                        "sun.management",
                    ],
                },
            },
            "noMavenJavadoc": True,
            "maven": {
                "tag": ["default", "public"],
            },
        },

        "JVMTI_AGENT_BASE": {
            "subDir": "src",
            "description": "Base framework for creating a JVMTI agent.",
            "dependencies": [
                "com.oracle.svm.jvmtiagentbase",
            ],
            "distDependencies": [
                "LIBRARY_SUPPORT",
                "SVM_DRIVER",
            ],
            "moduleInfo" : {
                "name" : "org.graalvm.nativeimage.agent.jvmtibase",
                "exports" : [
                    "com.oracle.svm.jvmtiagentbase",
                    "com.oracle.svm.jvmtiagentbase.jvmti",
                ],
            },
            "maven": False,
        },

        "LIBRARY_SUPPORT": {
            "subDir": "src",
            "description" : "SubstrateVM basic library-support components",
            "dependencies": [
                "com.oracle.svm.polyglot",
                "com.oracle.svm.thirdparty",
            ],
            "distDependencies": [
                "sdk:NATIVEIMAGE",
                "SVM",
            ],
            "moduleInfo" : {
                "name" : "org.graalvm.nativeimage.librarysupport",
                "exports" : [
                    "* to org.graalvm.nativeimage.builder",
                ],
            },
            "maven": {
                "tag": ["default", "public"],
            },
        },

        "JUNIT_SUPPORT": {
            "subDir": "src",
            "description" : "SubstrateVM suppoprt for building JUnit test into image",
            "dependencies": [
                "com.oracle.svm.junit",
            ],
            "distDependencies": [
                "sdk:NATIVEIMAGE",
                "SVM",
                "compiler:GRAAL",
                "mx:JUNIT_TOOL",
            ],
            "moduleInfo" : {
                "name" : "org.graalvm.nativeimage.junitsupport",
                "exports" : [
                    "* to org.graalvm.nativeimage.builder,org.graalvm.nativeimage.base,org.graalvm.nativeimage.pointsto"
                ],
                "requires" : [
                    "static com.oracle.mxtool.junit",
                    "static junit",
                    "static hamcrest",
                ]
            },
            "maven": {
                "tag": ["default", "public"],
            },
        },

        "OBJECTFILE": {
            "subDir": "src",
            "description" : "SubstrateVM object file writing library",
            "dependencies": [
                "com.oracle.objectfile"
            ],
            "distDependencies": [
                "sdk:NATIVEIMAGE",
                "compiler:GRAAL",
            ],
            "moduleInfo" : {
              "name" : "org.graalvm.nativeimage.objectfile",
              "exports" : [
                "com.oracle.objectfile",
                "com.oracle.objectfile.io",
                "com.oracle.objectfile.debuginfo",
                "com.oracle.objectfile.macho",
              ],

              "requiresConcealed" : {
                "java.base" : [
                  "sun.nio.ch",
                  "jdk.internal.ref",
                ],
              }
            },
            "maven": {
                "tag": ["default", "public"],
            },
        },

        "TRUFFLE_RUNTIME_SVM_VERSION": {
            "type": "dir",
            "platformDependent": False,
            "layout": {
                "META-INF/graalvm/org.graalvm.truffle.runtime.svm/version": "dependency:sdk:VERSION/version",
            },
            "description": "SVM Runtime for Truffle version.",
            "maven": False,
        },

        "TRUFFLE_RUNTIME_SVM": {
            "subDir": "src",
            "description" : "SVM Runtime for Truffle languages.",
            "dependencies": [
                "com.oracle.svm.truffle",
                "com.oracle.svm.truffle.nfi",
                "com.oracle.svm.truffle.nfi.posix",
                "com.oracle.svm.truffle.nfi.windows",
                "TRUFFLE_RUNTIME_SVM_VERSION",
            ],
            "distDependencies": [
                "SVM",
                "OBJECTFILE",
                "POINTSTO",
                "truffle:TRUFFLE_RUNTIME",
            ],
            "moduleInfo" : {
                "name" : "org.graalvm.truffle.runtime.svm",
                "exports" : [
                    "com.oracle.svm.truffle.api to org.graalvm.truffle",
                    "* to org.graalvm.truffle.runtime.svm,com.oracle.truffle.enterprise.svm",
                ],
                "opens" : [
                    "com.oracle.svm.truffle to org.graalvm.nativeimage.builder,jdk.internal.vm.compiler",
                    "com.oracle.svm.truffle.nfi to org.graalvm.nativeimage.builder,jdk.internal.vm.compiler",
                    "com.oracle.svm.truffle.nfi.windows to org.graalvm.nativeimage.builder,jdk.internal.vm.compiler",
                    "com.oracle.svm.truffle.nfi.posix to org.graalvm.nativeimage.builder,jdk.internal.vm.compiler",
                    "com.oracle.svm.truffle.api to org.graalvm.nativeimage.builder,jdk.internal.vm.compiler",
                    "com.oracle.svm.truffle.isolated to org.graalvm.nativeimage.builder,jdk.internal.vm.compiler",
                ],
                "requires": [
                    "java.management",
                    "jdk.management",
                    # the runtime might not be available at runtime
                    # the module can still be used with the TruffleBaseFeature
                    "static org.graalvm.truffle.runtime",
                    "static org.graalvm.jniutils",
                ],
                "uses" : [
                    "com.oracle.truffle.api.TruffleLanguage.Provider",
                    "com.oracle.truffle.api.instrumentation.TruffleInstrument.Provider",
                    "com.oracle.truffle.api.provider.TruffleLanguageProvider",
                    "com.oracle.truffle.api.instrumentation.provider.TruffleInstrumentProvider",
                    "com.oracle.truffle.api.TruffleLanguage.Provider",                   # Deprecated
                    "com.oracle.truffle.api.instrumentation.TruffleInstrument.Provider", # Deprecated
                ],
                "requiresConcealed": {
                    "jdk.internal.vm.ci": [
                        "jdk.vm.ci.common",
                        "jdk.vm.ci.meta",
                        "jdk.vm.ci.code",
                        "jdk.vm.ci.services",
                        "jdk.vm.ci.runtime",
                        "jdk.vm.ci.amd64",
                        "jdk.vm.ci.aarch64",
                        "jdk.vm.ci.hotspot",
                    ],
                    "java.management": [
                        "sun.management",
                    ],
                },
            },
            "noMavenJavadoc": True,
            "maven": {
                "tag": ["default", "public"],
            },
        },

        "TRUFFLE_GRAALVM_SUPPORT" : {
          "native" : True,
          "description" : "Truffle support distribution for SVM",
          "layout" : {
            "native-image.properties" : "file:mx.substratevm/macro-truffle.properties",
          },
          "maven" : False,
        },

        "TRUFFLE_SVM_GRAALVM_SUPPORT" : {
          "native" : True,
          "description" : "Truffle support distribution for SVM",
          "layout" : {
            "native-image.properties" : "file:mx.substratevm/macro-truffle-svm.properties",
          },
          "maven" : False,
        },

        "GRAAL_HOTSPOT_LIBRARY": {
            "subDir": "src",
            "description" : "SubstrateVM HotSpot Graal library support",
            "javaCompliance" : "17+",
            "dependencies": [
                "com.oracle.svm.graal.hotspot.libgraal",
            ],
            "overlaps" : [
                "LIBRARY_SUPPORT"
            ],
            "distDependencies": [
                "SVM",
                "sdk:JNIUTILS",
                "sdk:NATIVEBRIDGE",
            ],
            "defaultBuild": False,
            "maven": False,
        },

        #
        # Native Projects
        #
        "SVM_HOSTED_NATIVE": {
            "native": True,
            "platformDependent" : True,
            "platforms" : [
                "linux-amd64",
                "darwin-amd64",
                "windows-amd64",
            ],
            "layout": {
                "<os>-<arch>/": [
                    "dependency:com.oracle.svm.native.libchelper/*",
                    "dependency:com.oracle.svm.native.darwin/*",
                    "dependency:com.oracle.svm.native.jvm.posix/*",
                    "dependency:com.oracle.svm.native.jvm.windows/*",
                ],
            },
            "description" : "SubstrateVM image builder native components",
            "maven": {
                "tag": ["default", "public"],
            },
        },

        #
        # Internal Distributions
        #
        "SVM_DRIVER": {
            "subDir": "src",
            "description" : "SubstrateVM native-image building tool",
            "mainClass": "com.oracle.svm.driver.NativeImage",
            "dependencies": [
                "com.oracle.svm.driver",
                "com.oracle.svm.driver.launcher",
                "svm-compiler-flags-builder",
            ],
            "distDependencies": [
                "LIBRARY_SUPPORT",
            ],
            "moduleInfo" : {
              "name" : "org.graalvm.nativeimage.driver",
              "exports" : [
                "com.oracle.svm.driver",
                "com.oracle.svm.driver.metainf",
              ],
              "uses" : [
                "org.graalvm.compiler.options.OptionDescriptors",
              ],
              "requires" : [
                "org.graalvm.nativeimage.builder",
                "java.management",
                "jdk.management",
              ],
            },
            "maven": False,
        },

        "SVM_AGENT": {
            "subDir": "src",
            "description" : "SubstrateVM native-image-agent library",
            "dependencies": [
                "com.oracle.svm.agent",
                "com.oracle.svm.configure",
            ],
            "distDependencies": [
                "JVMTI_AGENT_BASE",
                "LIBRARY_SUPPORT",
                "SVM_DRIVER",
                "SVM_CONFIGURE"
            ],
            "moduleInfo" : {
                "name" : "org.graalvm.nativeimage.agent.tracing",
                "exports" : [
                    "com.oracle.svm.agent",
                ],
                "requiresConcealed" : {
                    "jdk.internal.vm.ci" : [
                        "jdk.vm.ci.meta",
                    ],
                }
            },
            # vm: included as binary, tool descriptor intentionally not copied
            "maven": False,
        },

        "SVM_DIAGNOSTICS_AGENT": {
            "subDir": "src",
            "description" : "Native-image diagnostics agent",
            "dependencies": [
                "com.oracle.svm.diagnosticsagent",
            ],
            "distDependencies": [
                "JVMTI_AGENT_BASE",
                "LIBRARY_SUPPORT",
            ],
            "moduleInfo" : {
                "name" : "org.graalvm.nativeimage.agent.diagnostics",
                "exports" : [
                    "com.oracle.svm.diagnosticsagent",
                ],
            },
            "maven": False,
        },

        "SVM_CONFIGURE": {
            "subDir": "src",
            "description" : "SubstrateVM native-image configuration tool",
            "mainClass": "com.oracle.svm.configure.ConfigurationTool",
            "dependencies": [
                "com.oracle.svm.configure",
            ],
            "distDependencies": [
                "LIBRARY_SUPPORT",
            ],
            "moduleInfo" : {
                "name" : "org.graalvm.nativeimage.configure",
                "exports" : [
                    "* to org.graalvm.nativeimage.agent.tracing",
                    "com.oracle.svm.configure",
                    "com.oracle.svm.configure.command",
                ],
            },
            "maven": False,
        },

        "NATIVE_IMAGE_BASE": {
            "subDir": "src",
            "description" : "Native Image base that can be shared by native image building and pointsto.",
            "dependencies": [
                "com.oracle.svm.common",
                "com.oracle.svm.util",
            ],
            "distDependencies": [
                "compiler:GRAAL",
                "sdk:NATIVEIMAGE",
            ],
            "exclude": [
            ],
            "moduleInfo" : {
                "name" : "org.graalvm.nativeimage.base",
                "requires" : ["java.sql", "java.xml"],# workaround for GR-47773 on the module-path which requires java.sql (like truffle) or java.xml
                "exports" : [
                    "com.oracle.svm.util                   to org.graalvm.nativeimage.pointsto,org.graalvm.nativeimage.builder,org.graalvm.nativeimage.librarysupport,org.graalvm.nativeimage.driver,org.graalvm.nativeimage.llvm,org.graalvm.nativeimage.agent.jvmtibase,org.graalvm.nativeimage.agent.tracing,org.graalvm.nativeimage.agent.diagnostics,org.graalvm.nativeimage.junitsupport,com.oracle.svm.svm_enterprise,com.oracle.svm_enterprise.ml_dataset,org.graalvm.extraimage.builder,com.oracle.svm.extraimage_enterprise,org.graalvm.extraimage.librarysupport,org.graalvm.nativeimage.foreign,org.graalvm.truffle.runtime.svm,com.oracle.truffle.enterprise.svm",
                    "com.oracle.svm.common.meta            to org.graalvm.nativeimage.pointsto,org.graalvm.nativeimage.builder,org.graalvm.nativeimage.llvm,org.graalvm.extraimage.builder,org.graalvm.nativeimage.foreign,org.graalvm.truffle.runtime.svm,com.oracle.truffle.enterprise.svm",
                    "com.oracle.svm.common.option          to org.graalvm.nativeimage.pointsto,org.graalvm.nativeimage.builder,org.graalvm.nativeimage.driver,org.graalvm.nativeimage.foreign,org.graalvm.truffle.runtime.svm,com.oracle.truffle.enterprise.svm",
                ],
            },
            "maven": {
                "tag": ["default", "public"],
            },
        },

        "POINTSTO": {
            "subDir": "src",
            "description" : "SubstrateVM static analysis to find ahead-of-time the code",
            "dependencies": [
                "com.oracle.svm.util",
                "com.oracle.graal.pointsto",
            ],
            "distDependencies": [
                "compiler:GRAAL",
                "NATIVE_IMAGE_BASE",
            ],
            "exclude": [
            ],
            "moduleInfo" : {
              "name" : "org.graalvm.nativeimage.pointsto",
              "exports" : [
                "com.oracle.graal.pointsto",
                "com.oracle.graal.pointsto.api",
                "com.oracle.graal.pointsto.heap",
                "com.oracle.graal.pointsto.heap.value",
                "com.oracle.graal.pointsto.reports",
                "com.oracle.graal.pointsto.constraints",
                "com.oracle.graal.pointsto.util",
                "com.oracle.graal.pointsto.meta",
                "com.oracle.graal.pointsto.flow",
                "com.oracle.graal.pointsto.flow.builder",
                "com.oracle.graal.pointsto.nodes",
                "com.oracle.graal.pointsto.phases",
                "com.oracle.graal.pointsto.results",
                "com.oracle.graal.pointsto.typestate",
                "com.oracle.graal.pointsto.infrastructure",
                "com.oracle.graal.pointsto.flow.context.object",
                "com.oracle.graal.pointsto.flow.context.bytecode",
              ],
              "requires": [
                "java.management",
                "jdk.management",
              ],
              "requiresConcealed" : {
                "java.management": [
                  "sun.management",
                ],
                "jdk.internal.vm.ci" : [
                  "jdk.vm.ci.meta",
                  "jdk.vm.ci.common",
                  "jdk.vm.ci.code",
                  "jdk.vm.ci.runtime",
                ],
              }
            },
            "maven": {
                "tag": ["default", "public"],
            },
        },

        "STANDALONE_POINTSTO": {
            "subDir": "src",
            "description" : "A standalone version of SubstrateVM static analysis to use for general pointsto analysis",
            "dependencies": [
                "com.oracle.graal.pointsto.standalone",
            ],
            "distDependencies": [
                "compiler:GRAAL",
                "NATIVE_IMAGE_BASE",
                "POINTSTO"
            ],
            "exclude": [
            ],
            "moduleInfo" : {
                "name" : "org.graalvm.nativeimage.pointsto.standalone",
                "exports" : [
                    "com.oracle.graal.pointsto.standalone",
                ],
                "requires": [
                    "java.management",
                    "jdk.management",
                ],
                "requiresConcealed" : {
                    "java.management": [
                        "sun.management",
                    ],
                    "jdk.internal.vm.ci" : [
                        "jdk.vm.ci.meta",
                        "jdk.vm.ci.common",
                        "jdk.vm.ci.code",
                        "jdk.vm.ci.runtime",
                    ],
                    "jdk.internal.vm.compiler" : [
                        "org.graalvm.compiler.options"
                    ]
                }
            },
            "maven": {
                "tag": ["default", "public"],
            },
        },

        "STANDALONE_POINTSTO_TESTS" : {
            "subDir": "src",
            "relpath" : True,
            "dependencies" : [
                "com.oracle.graal.pointsto.standalone.test",
            ],
            "distDependencies": [
                "mx:JUNIT_TOOL",
                "sdk:NATIVEIMAGE",
                "STANDALONE_POINTSTO",
            ],
            "testDistribution" : True,
        },

        "SVM_TESTS" : {
          "subDir": "src",
          "relpath" : True,
          "dependencies" : [
            "com.oracle.svm.test",
            "com.oracle.svm.configure.test",
            "com.oracle.svm.graal.test",
          ],
          "distDependencies": [
            "mx:JUNIT_TOOL",
            "sdk:NATIVEIMAGE",
            "SVM",
            "SVM_CONFIGURE",
          ],
          "testDistribution" : True,
        },

        "POLYGLOT_NATIVE_API" : {
            "subDir": "src",
            "dependencies": [
                "org.graalvm.polyglot.nativeapi",
            ],
            "distDependencies": [
                "sdk:NATIVEIMAGE",
                "sdk:POLYGLOT",
                "SVM",
            ],
            "maven": False
        },

        "POLYGLOT_NATIVE_API_HEADERS" : {
            "native" : True,
            "platformDependent" : True,
            "description" : "polyglot.nativeapi header files for the GraalVM build process",
            "layout" : {
                "./" : [
                    "extracted-dependency:POLYGLOT_NATIVE_API/*.h",
                ],
            },
        },

        "SVM_GRAALVM_SUPPORT" : {
            "native" : True,
            "platformDependent" : True,
            "description" : "SubstrateVM support distribution for the GraalVM",
            "layout" : {
                "clibraries/" : ["extracted-dependency:substratevm:SVM_HOSTED_NATIVE"],
                "builder/clibraries/" : ["extracted-dependency:substratevm:SVM_HOSTED_NATIVE"],
                "builder/lib/" : ["dependency:com.oracle.svm.native.reporterchelper"],
                # Note: `ld64.lld` is a symlink to `lld`, but it is dereferenced here.
                "bin/" : ["extracted-dependency:LLVM_LLD_STANDALONE/bin/ld64.lld"],
            },
        },

        "SVM_NFI_NONE_JAR" : {
            "description" : "Almost empty jar for the none NFI backend",
            "subDir": "src",
            "dependencies": [
                "com.oracle.svm.truffle.nfi.none", # to avoid `MX_BUILD_EXPLODED=true mx build` failing
            ],
            "maven": False
        },

        "SVM_NFI_GRAALVM_SUPPORT" : {
            "native" : True,
            "platformDependent" : True,
            "description" : "Native libraries and headers for SubstrateVM NFI support",
            "layout" : {
                "native-image.properties": "file:mx.substratevm/language-nfi.properties",
                "builder/clibraries-libffi/" : [
                    "extracted-dependency:truffle:LIBFFI_DIST"
                ],
                "builder/clibraries-libffi/include/" : [
                    "file:src/com.oracle.svm.libffi/include/svm_libffi.h",
                    "extracted-dependency:truffle:TRUFFLE_NFI_GRAALVM_SUPPORT/include/trufflenfi.h",
                ],
                # The following files are intentionally left empty. The "none" backend is actually nothing, but we still
                # need some files so native-image doesn't complain about missing files on the classpath.
                "truffle-nfi-none.jar" : "dependency:SVM_NFI_NONE_JAR",
                "builder/svm-none.jar" : "dependency:SVM_NFI_NONE_JAR",
                "builder/clibraries-none/.empty.h" : "file:src/com.oracle.svm.libffi/include/empty.h",
            },
        },

        "SVM_TRUFFLE_RUNTIME_GRAALVM_SUPPORT" : {
            "native" : True,
            "platformDependent" : True,
            "description" : "Native libraries and headers for SubstrateVM NFI support",
            "layout" : {
                "builder/include/" : [
                    "file:src/com.oracle.svm.libffi/include/svm_libffi.h",
                    "extracted-dependency:truffle:TRUFFLE_NFI_GRAALVM_SUPPORT/include/trufflenfi.h",
                ],
                "builder/" : [
                    "extracted-dependency:truffle:LIBFFI_DIST"
                ],
            },
        },

        "NATIVE_IMAGE_LICENSE_GRAALVM_SUPPORT" : {
            "native" : True,
            "platformDependent" : False,
            "description" : "Native Image support distribution for the GraalVM",
            "layout" : {
                "LICENSE_NATIVEIMAGE.txt" : "file:LICENSE",
            },
        },

        "NATIVE_IMAGE_JUNIT_SUPPORT" : {
            "native" : True,
            "description" : "Native-image based junit testing support",
            "layout" : {
                "native-image.properties" : "file:mx.substratevm/macro-junit.properties",
                "svm-junit.packages" : "file:mx.substratevm/svm-junit.packages",
            },
        },

        "NATIVE_IMAGE_JUNITCP_SUPPORT" : {
            "native" : True,
            "description" : "Native-image based junit testing support but with running image-builder on classpath",
            "layout" : {
                "native-image.properties" : "file:mx.substratevm/macro-junitcp.properties",
                "svm-junit.packages" : "file:mx.substratevm/svm-junit.packages",
            },
        },

        "SVM_FOREIGN": {
            "subDir": "src",
            "description" : "SubstrateVM support for the Foreign API",
            "dependencies": [
                "com.oracle.svm.hosted.foreign",
            ],
            "distDependencies": [
                "compiler:GRAAL",
                "SVM"
            ],
            "moduleInfo" : {
                "name" : "org.graalvm.nativeimage.foreign",
                "requires" : [
                    "org.graalvm.nativeimage.builder"
                ],
                "exports" : [
                    "* to org.graalvm.nativeimage.builder",
                ],
                "requiresConcealed": {
                    "jdk.internal.vm.ci" : [
                        "jdk.vm.ci.meta",
                        "jdk.vm.ci.code",
                    	"jdk.vm.ci.amd64",
                    ],
                    "java.base": [
                        "jdk.internal.foreign",
                        "jdk.internal.foreign.abi",
                        "jdk.internal.foreign.abi.x64",
                        "jdk.internal.foreign.abi.x64.sysv",
                        "jdk.internal.foreign.abi.x64.windows",
                    ],
                },
            },
            "maven" : False,
        },

        "SVM_LLVM" : {
            "subDir" : "src",
            "description" : "LLVM backend for Native Image",
            "dependencies" : ["com.oracle.svm.core.graal.llvm"],
            "distDependencies" : [
                "SVM",
                "sdk:LLVM_TOOLCHAIN"
            ],
            "javaProperties": {
                "llvm.bin.dir": "<path:LLVM_TOOLCHAIN>/bin/",
            },
            "exclude": [
                "LLVM_WRAPPER_SHADOWED",
                "LLVM_PLATFORM_SPECIFIC_SHADOWED",
                "JAVACPP_PLATFORM_SPECIFIC_SHADOWED",
            ],
            "moduleInfo" : {
                "name" : "org.graalvm.nativeimage.llvm",
                "exports" : [
                    "* to org.graalvm.nativeimage.builder,org.graalvm.nativeimage.base",
                ],
            },
            "maven" : False,
        },

        "SVM_TRUFFLE_TCK" : {
            "subDir" : "src",
            "description" : "Truffle TCK",
            "dependencies" : ["com.oracle.svm.truffle.tck"],
            "distDependencies" : ["SVM", "truffle:TRUFFLE_RUNTIME"],
            "maven" : {
                "tag": ["default", "public"],
            },
        },
    },
}<|MERGE_RESOLUTION|>--- conflicted
+++ resolved
@@ -2,12 +2,8 @@
 suite = {
     "mxversion": "6.27.1",
     "name": "substratevm",
-<<<<<<< HEAD
-    "version" : "23.1.3.0",
-=======
-    "version" : "23.1.3",
->>>>>>> dda64b4e
-    "release" : True,
+    "version" : "23.1.3.1",
+    "release" : False,
     "url" : "https://github.com/oracle/graal/tree/master/substratevm",
 
     "groupId" : "org.graalvm.nativeimage",
