/*
 * Copyright (c) 2019, 2021, Oracle and/or its affiliates. All rights reserved.
 * DO NOT ALTER OR REMOVE COPYRIGHT NOTICES OR THIS FILE HEADER.
 *
 * This code is free software; you can redistribute it and/or modify it
 * under the terms of the GNU General Public License version 2 only, as
 * published by the Free Software Foundation.  Oracle designates this
 * particular file as subject to the "Classpath" exception as provided
 * by Oracle in the LICENSE file that accompanied this code.
 *
 * This code is distributed in the hope that it will be useful, but WITHOUT
 * ANY WARRANTY; without even the implied warranty of MERCHANTABILITY or
 * FITNESS FOR A PARTICULAR PURPOSE.  See the GNU General Public License
 * version 2 for more details (a copy is included in the LICENSE file that
 * accompanied this code).
 *
 * You should have received a copy of the GNU General Public License version
 * 2 along with this work; if not, write to the Free Software Foundation,
 * Inc., 51 Franklin St, Fifth Floor, Boston, MA 02110-1301 USA.
 *
 * Please contact Oracle, 500 Oracle Parkway, Redwood Shores, CA 94065 USA
 * or visit www.oracle.com if you need additional information or have any
 * questions.
 */
package com.oracle.svm.agent;

import java.io.FileNotFoundException;
import java.io.IOException;
import java.nio.file.AtomicMoveNotSupportedException;
import java.nio.file.FileAlreadyExistsException;
import java.nio.file.Files;
import java.nio.file.NoSuchFileException;
import java.nio.file.Path;
import java.nio.file.Paths;
import java.nio.file.StandardCopyOption;
import java.nio.file.StandardOpenOption;
import java.nio.file.attribute.FileTime;
import java.text.DateFormat;
import java.text.SimpleDateFormat;
import java.util.ArrayList;
import java.util.ConcurrentModificationException;
import java.util.Date;
import java.util.List;
import java.util.TimeZone;
import java.util.concurrent.ScheduledThreadPoolExecutor;
import java.util.concurrent.TimeUnit;
import java.util.function.Function;
import java.util.function.Predicate;
import java.util.function.Supplier;

import org.graalvm.nativeimage.Platform;
import org.graalvm.nativeimage.ProcessProperties;
import org.graalvm.nativeimage.hosted.Feature;

import com.oracle.svm.agent.conditionalconfig.ConditionalConfigurationPartialRunWriter;
import com.oracle.svm.agent.conditionalconfig.ConditionalConfigurationWriter;
import com.oracle.svm.agent.configwithorigins.ConfigurationWithOriginsTracer;
import com.oracle.svm.agent.configwithorigins.ConfigurationWithOriginsWriter;
import com.oracle.svm.agent.configwithorigins.MethodInfoRecordKeeper;
import com.oracle.svm.agent.ignoredconfig.AgentMetaInfProcessor;
import com.oracle.svm.agent.stackaccess.EagerlyLoadedJavaStackAccess;
import com.oracle.svm.agent.stackaccess.InterceptedState;
import com.oracle.svm.agent.stackaccess.OnDemandJavaStackAccess;
import com.oracle.svm.agent.tracing.ConfigurationResultWriter;
import com.oracle.svm.agent.tracing.TraceFileWriter;
import com.oracle.svm.agent.tracing.core.Tracer;
import com.oracle.svm.agent.tracing.core.TracingResultWriter;
import com.oracle.svm.configure.config.ConfigurationFileCollection;
import com.oracle.svm.configure.config.ConfigurationSet;
import com.oracle.svm.configure.config.conditional.ConditionalConfigurationPredicate;
import com.oracle.svm.configure.filters.ComplexFilter;
import com.oracle.svm.configure.filters.ConfigurationFilter;
import com.oracle.svm.configure.filters.FilterConfigurationParser;
import com.oracle.svm.configure.filters.HierarchyFilterNode;
import com.oracle.svm.configure.trace.AccessAdvisor;
import com.oracle.svm.configure.trace.TraceProcessor;
import com.oracle.svm.core.configure.ConfigurationFile;
import com.oracle.svm.core.jni.headers.JNIEnvironment;
import com.oracle.svm.core.jni.headers.JNIJavaVM;
import com.oracle.svm.core.jni.headers.JNIObjectHandle;
import com.oracle.svm.driver.metainf.NativeImageMetaInfWalker;
import com.oracle.svm.jvmtiagentbase.JNIHandleSet;
import com.oracle.svm.jvmtiagentbase.JvmtiAgentBase;
import com.oracle.svm.jvmtiagentbase.Support;
import com.oracle.svm.jvmtiagentbase.jvmti.JvmtiEnv;
import com.oracle.svm.jvmtiagentbase.jvmti.JvmtiEventCallbacks;
import com.oracle.svm.jvmtiagentbase.jvmti.JvmtiInterface;

public final class NativeImageAgent extends JvmtiAgentBase<NativeImageAgentJNIHandleSet> {
    private static final String AGENT_NAME = "native-image-agent";
    private static final TimeZone UTC_TIMEZONE = TimeZone.getTimeZone("UTC");

    private ScheduledThreadPoolExecutor periodicConfigWriterExecutor = null;

    private Tracer tracer;
    private TracingResultWriter tracingResultWriter;

    private Path configOutputDirPath;
    private Path configOutputLockFilePath;
    private FileTime expectedConfigModifiedBefore;

    private static String getTokenValue(String token) {
        return token.substring(token.indexOf('=') + 1);
    }

    private static boolean getBooleanTokenValue(String token) {
        int equalsIndex = token.indexOf('=');
        if (equalsIndex == -1) {
            return true;
        }
        return Boolean.parseBoolean(token.substring(equalsIndex + 1));
    }

    private static boolean isBooleanOption(String token, String option) {
        return token.equals(option) || token.startsWith(option + "=");
    }

    @Override
    protected int getRequiredJvmtiVersion() {
        return JvmtiInterface.JVMTI_VERSION_1_2;
    }

    @Override
    protected JNIHandleSet constructJavaHandles(JNIEnvironment env) {
        return new NativeImageAgentJNIHandleSet(env);
    }

    @Override
    protected int onLoadCallback(JNIJavaVM vm, JvmtiEnv jvmti, JvmtiEventCallbacks callbacks, String options) {
        String traceOutputFile = null;
        String configOutputDir = null;
        ConfigurationFileCollection mergeConfigs = new ConfigurationFileCollection();
        ConfigurationFileCollection omittedConfigs = new ConfigurationFileCollection();
        boolean builtinCallerFilter = true;
        boolean builtinHeuristicFilter = true;
        List<String> callerFilterFiles = new ArrayList<>();
        List<String> accessFilterFiles = new ArrayList<>();
        boolean experimentalClassLoaderSupport = true;
        boolean experimentalClassDefineSupport = false;
        boolean experimentalUnsafeAllocationSupport = false;
        boolean experimentalOmitClasspathConfig = false;
        boolean configurationWithOrigins = false;
        List<String> conditionalConfigUserPackageFilterFiles = new ArrayList<>();
        List<String> conditionalConfigClassNameFilterFiles = new ArrayList<>();
        boolean conditionalConfigPartialRun = false;
        int configWritePeriod = -1; // in seconds
        int configWritePeriodInitialDelay = 1; // in seconds
        boolean trackReflectionMetadata = true;

        String[] tokens = !options.isEmpty() ? options.split(",") : new String[0];
        for (String token : tokens) {
            if (token.startsWith("trace-output=")) {
                if (traceOutputFile != null) {
                    return usage(1, "cannot specify trace-output= more than once.");
                }
                traceOutputFile = getTokenValue(token);
            } else if (token.startsWith("config-output-dir=") || token.startsWith("config-merge-dir=")) {
                if (configOutputDir != null) {
                    return usage(1, "cannot specify more than one of config-output-dir= or config-merge-dir=.");
                }
                configOutputDir = transformPath(getTokenValue(token));
                if (token.startsWith("config-merge-dir=")) {
                    mergeConfigs.addDirectory(Paths.get(configOutputDir));
                }
            } else if (token.startsWith("config-to-omit=")) {
                String omittedConfigDir = getTokenValue(token);
                omittedConfigDir = transformPath(omittedConfigDir);
                omittedConfigs.addDirectory(Paths.get(omittedConfigDir));
            } else if (isBooleanOption(token, "experimental-omit-config-from-classpath")) {
                experimentalOmitClasspathConfig = getBooleanTokenValue(token);
            } else if (token.startsWith("restrict-all-dir") || token.equals("restrict") || token.startsWith("restrict=")) {
                warn("restrict mode is no longer supported, ignoring option: " + token);
            } else if (token.equals("no-builtin-caller-filter")) {
                builtinCallerFilter = false;
            } else if (isBooleanOption(token, "builtin-caller-filter")) {
                builtinCallerFilter = getBooleanTokenValue(token);
            } else if (token.equals("no-builtin-heuristic-filter")) {
                builtinHeuristicFilter = false;
            } else if (isBooleanOption(token, "builtin-heuristic-filter")) {
                builtinHeuristicFilter = getBooleanTokenValue(token);
            } else if (isBooleanOption(token, "no-filter")) { // legacy
                builtinCallerFilter = !getBooleanTokenValue(token);
                builtinHeuristicFilter = builtinCallerFilter;
            } else if (token.startsWith("caller-filter-file=")) {
                callerFilterFiles.add(getTokenValue(token));
            } else if (token.startsWith("access-filter-file=")) {
                accessFilterFiles.add(getTokenValue(token));
            } else if (isBooleanOption(token, "experimental-class-loader-support")) {
                experimentalClassLoaderSupport = getBooleanTokenValue(token);
            } else if (isBooleanOption(token, "experimental-class-define-support")) {
                experimentalClassDefineSupport = getBooleanTokenValue(token);
            } else if (isBooleanOption(token, "experimental-unsafe-allocation-support")) {
                experimentalUnsafeAllocationSupport = getBooleanTokenValue(token);
            } else if (token.startsWith("config-write-period-secs=")) {
                configWritePeriod = parseIntegerOrNegative(getTokenValue(token));
                if (configWritePeriod <= 0) {
                    return usage(1, "config-write-period-secs must be an integer greater than 0");
                }
            } else if (token.startsWith("config-write-initial-delay-secs=")) {
                configWritePeriodInitialDelay = parseIntegerOrNegative(getTokenValue(token));
                if (configWritePeriodInitialDelay < 0) {
                    return usage(1, "config-write-initial-delay-secs must be an integer greater or equal to 0");
                }
            } else if (isBooleanOption(token, "experimental-configuration-with-origins")) {
                configurationWithOrigins = getBooleanTokenValue(token);
            } else if (token.startsWith("experimental-conditional-config-filter-file=")) {
                conditionalConfigUserPackageFilterFiles.add(getTokenValue(token));
            } else if (token.startsWith("conditional-config-class-filter-file=")) {
                conditionalConfigClassNameFilterFiles.add(getTokenValue(token));
            } else if (isBooleanOption(token, "experimental-conditional-config-part")) {
                conditionalConfigPartialRun = getBooleanTokenValue(token);
            } else if (isBooleanOption(token, "track-reflection-metadata")) {
                trackReflectionMetadata = getBooleanTokenValue(token);
            } else {
                return usage(1, "unknown option: '" + token + "'.");
            }
        }

        if (traceOutputFile == null && configOutputDir == null) {
            configOutputDir = transformPath(AGENT_NAME + "_config-pid{pid}-{datetime}/");
            inform("no output options provided, tracking dynamic accesses and writing configuration to directory: " + configOutputDir);
        }

        if (configurationWithOrigins && !conditionalConfigUserPackageFilterFiles.isEmpty()) {
            return error(5, "The agent can only be used in either the configuration with origins mode or the predefined classes mode.");
        }

        if (configurationWithOrigins && !mergeConfigs.isEmpty()) {
            configurationWithOrigins = false;
            inform("using configuration with origins with configuration merging is currently unsupported. Disabling configuration with origins mode.");
        }

        if (configurationWithOrigins) {
            warn("using experimental configuration with origins mode. Note that native-image cannot process these files, and this flag may change or be removed without a warning!");
        }

        ComplexFilter callerFilter = null;
        HierarchyFilterNode callerFilterHierarchyFilterNode = null;
        if (!builtinCallerFilter) {
            callerFilterHierarchyFilterNode = HierarchyFilterNode.createInclusiveRoot();
            callerFilter = new ComplexFilter(callerFilterHierarchyFilterNode);
        }

        if (!callerFilterFiles.isEmpty()) {
            if (callerFilterHierarchyFilterNode == null) {
                callerFilterHierarchyFilterNode = AccessAdvisor.copyBuiltinCallerFilterTree();
                callerFilter = new ComplexFilter(callerFilterHierarchyFilterNode);
            }
            if (!parseFilterFiles(callerFilter, callerFilterFiles)) {
                return 1;
            }
        }

        ComplexFilter accessFilter = null;
        if (!accessFilterFiles.isEmpty()) {
            accessFilter = new ComplexFilter(AccessAdvisor.copyBuiltinAccessFilterTree());
            if (!parseFilterFiles(accessFilter, accessFilterFiles)) {
                return 1;
            }
        }

        if (!conditionalConfigUserPackageFilterFiles.isEmpty() && conditionalConfigPartialRun) {
            return error(6, "The agent can generate conditional configuration either for the current run or in the partial mode but not both at the same time.");
        }

        boolean isConditionalConfigurationRun = !conditionalConfigUserPackageFilterFiles.isEmpty() || conditionalConfigPartialRun;
        boolean shouldTraceOriginInformation = configurationWithOrigins || isConditionalConfigurationRun;
        final MethodInfoRecordKeeper recordKeeper = new MethodInfoRecordKeeper(shouldTraceOriginInformation);
        final Supplier<InterceptedState> interceptedStateSupplier = shouldTraceOriginInformation ? EagerlyLoadedJavaStackAccess.stackAccessSupplier()
                        : OnDemandJavaStackAccess.stackAccessSupplier();

        if (configOutputDir != null) {
            if (traceOutputFile != null) {
                return usage(1, "can only once specify exactly one of trace-output=, config-output-dir= or config-merge-dir=.");
            }
            try {
                configOutputDirPath = Files.createDirectories(Path.of(configOutputDir));
                configOutputLockFilePath = configOutputDirPath.resolve(ConfigurationFile.LOCK_FILE_NAME);
                try {
                    Files.writeString(configOutputLockFilePath, Long.toString(ProcessProperties.getProcessID()),
                                    StandardOpenOption.CREATE_NEW, StandardOpenOption.WRITE);
                } catch (FileAlreadyExistsException e) {
                    String process;
                    try {
                        process = Files.readString(configOutputLockFilePath).stripTrailing();
                    } catch (Exception ignored) {
                        process = "(unknown)";
                    }
                    return error(2, "Output directory '" + configOutputDirPath + "' is locked by process " + process + ", " +
                                    "which means another agent instance is already writing to this directory. " +
                                    "Only one agent instance can safely write to a specific target directory at the same time. " +
                                    "Unless file '" + ConfigurationFile.LOCK_FILE_NAME + "' is a leftover from an earlier process that terminated abruptly, it is unsafe to delete it. " +
                                    "For running multiple processes with agents at the same time to create a single configuration, read AutomaticMetadataCollection.md " +
                                    "or https://www.graalvm.org/dev/reference-manual/native-image/metadata/AutomaticMetadataCollection/ on how to use the native-image-configure tool.");
                }
                if (experimentalOmitClasspathConfig) {
                    ignoreConfigFromClasspath(jvmti, omittedConfigs);
                }
                AccessAdvisor advisor = createAccessAdvisor(builtinHeuristicFilter, callerFilter, accessFilter);
                TraceProcessor processor = new TraceProcessor(advisor);
                ConfigurationSet omittedConfiguration = new ConfigurationSet();
                Predicate<String> shouldExcludeClassesWithHash = null;
                if (!omittedConfigs.isEmpty()) {
                    Function<IOException, Exception> ignore = e -> {
                        warn("Failed to load omitted config: " + e);
                        return null;
                    };
                    omittedConfiguration = omittedConfigs.loadConfigurationSet(ignore, null, null);
                    shouldExcludeClassesWithHash = omittedConfiguration.getPredefinedClassesConfiguration()::containsClassWithHash;
                }

                if (shouldTraceOriginInformation) {
                    ConfigurationWithOriginsTracer configWithOriginsTracer = new ConfigurationWithOriginsTracer(processor, recordKeeper);
                    tracer = configWithOriginsTracer;

                    if (isConditionalConfigurationRun) {
                        if (conditionalConfigPartialRun) {
                            tracingResultWriter = new ConditionalConfigurationPartialRunWriter(configWithOriginsTracer);
                        } else {
                            ComplexFilter userCodeFilter = new ComplexFilter(HierarchyFilterNode.createRoot());
                            if (!parseFilterFiles(userCodeFilter, conditionalConfigUserPackageFilterFiles)) {
                                return 2;
                            }
                            ComplexFilter classNameFilter;
                            if (!conditionalConfigClassNameFilterFiles.isEmpty()) {
                                classNameFilter = new ComplexFilter(HierarchyFilterNode.createRoot());
                                if (!parseFilterFiles(classNameFilter, conditionalConfigClassNameFilterFiles)) {
                                    return 3;
                                }
                            } else {
                                classNameFilter = new ComplexFilter(HierarchyFilterNode.createInclusiveRoot());
                            }

                            ConditionalConfigurationPredicate predicate = new ConditionalConfigurationPredicate(classNameFilter);
                            tracingResultWriter = new ConditionalConfigurationWriter(configWithOriginsTracer, userCodeFilter, predicate);
                        }
                    } else {
                        tracingResultWriter = new ConfigurationWithOriginsWriter(configWithOriginsTracer);
                    }
                } else {
                    Path[] predefinedClassDestDirs = {Files.createDirectories(configOutputDirPath.resolve(ConfigurationFile.PREDEFINED_CLASSES_AGENT_EXTRACTED_SUBDIR))};
                    Function<IOException, Exception> handler = e -> {
                        if (e instanceof NoSuchFileException) {
                            warn("file " + ((NoSuchFileException) e).getFile() + " for merging could not be found, skipping");
                            return null;
                        } else if (e instanceof FileNotFoundException) {
                            warn("could not open configuration file: " + e);
                            return null;
                        }
                        return e; // rethrow
                    };

                    ConfigurationSet configuration = mergeConfigs.loadConfigurationSet(handler, predefinedClassDestDirs, shouldExcludeClassesWithHash);
                    ConfigurationResultWriter writer = new ConfigurationResultWriter(processor, configuration, omittedConfiguration);
                    tracer = writer;
                    tracingResultWriter = writer;
                }
                expectedConfigModifiedBefore = getMostRecentlyModified(configOutputDirPath, getMostRecentlyModified(configOutputLockFilePath, null));
            } catch (Throwable t) {
                return error(2, t.toString());
            }
        } else if (traceOutputFile != null) {
            try {
                Path path = Paths.get(transformPath(traceOutputFile));
                TraceFileWriter writer = new TraceFileWriter(path);
                tracer = writer;
                tracingResultWriter = writer;
            } catch (Throwable t) {
                return error(2, t.toString());
            }
        }

        try {
            BreakpointInterceptor.onLoad(jvmti, callbacks, tracer, this, interceptedStateSupplier,
                            experimentalClassLoaderSupport, experimentalClassDefineSupport, experimentalUnsafeAllocationSupport, trackReflectionMetadata);
        } catch (Throwable t) {
            return error(3, t.toString());
        }
        try {
            JniCallInterceptor.onLoad(tracer, this, interceptedStateSupplier);
        } catch (Throwable t) {
            return error(4, t.toString());
        }

        setupExecutorServiceForPeriodicConfigurationCapture(configWritePeriod, configWritePeriodInitialDelay);
        return 0;
    }

    private static void inform(String message) {
        System.err.println(AGENT_NAME + ": " + message);
    }

    private static void warn(String message) {
        // Checkstyle: Allow raw info or warning printing - begin
        inform("Warning: " + message);
        // Checkstyle: Allow raw info or warning printing - end
    }

    private static <T> T error(T result, String message) {
        inform("Error: " + message);
        return result;
    }

    private static <T> T usage(T result, String message) {
        inform(message);
        inform("Example usage: -agentlib:native-image-agent=config-output-dir=/path/to/config-dir/");
        inform("For details, please read AutomaticMetadataCollection.md or https://www.graalvm.org/dev/reference-manual/native-image/metadata/AutomaticMetadataCollection/");
        return result;
    }

    private static AccessAdvisor createAccessAdvisor(boolean builtinHeuristicFilter, ConfigurationFilter callerFilter, ConfigurationFilter accessFilter) {
        AccessAdvisor advisor = new AccessAdvisor();
        advisor.setHeuristicsEnabled(builtinHeuristicFilter);
        if (callerFilter != null) {
            advisor.setCallerFilterTree(callerFilter);
        }
        if (accessFilter != null) {
            advisor.setAccessFilterTree(accessFilter);
        }
        return advisor;
    }

    private static int parseIntegerOrNegative(String number) {
        try {
            return Integer.parseInt(number);
        } catch (NumberFormatException ex) {
            return -1;
        }
    }

    private static boolean parseFilterFiles(ComplexFilter filter, List<String> filterFiles) {
        for (String path : filterFiles) {
            try {
                new FilterConfigurationParser(filter).parseAndRegister(Paths.get(path).toUri());
            } catch (Exception e) {
                return error(false, "cannot parse filter file " + path + ": " + e);
            }
        }
        filter.getHierarchyFilterNode().removeRedundantNodes();
        return true;
    }

    private void setupExecutorServiceForPeriodicConfigurationCapture(int writePeriod, int initialDelay) {
        if (tracingResultWriter == null || configOutputDirPath == null || !tracingResultWriter.supportsPeriodicTraceWriting()) {
            return;
        }

        // No periodic writing of files by default
        if (writePeriod == -1) {
            return;
        }

        periodicConfigWriterExecutor = new ScheduledThreadPoolExecutor(1, r -> {
            Thread workerThread = new Thread(r);
            workerThread.setDaemon(true);
            workerThread.setName("AgentConfigurationsPeriodicWriter");
            return workerThread;
        });
        periodicConfigWriterExecutor.setRemoveOnCancelPolicy(true);
        periodicConfigWriterExecutor.setExecuteExistingDelayedTasksAfterShutdownPolicy(false);
        periodicConfigWriterExecutor.scheduleAtFixedRate(this::writeConfigurationFiles,
                        initialDelay, writePeriod, TimeUnit.SECONDS);
    }

    private static void ignoreConfigFromClasspath(JvmtiEnv jvmti, ConfigurationFileCollection ignoredConfigCollection) {
        String classpath = Support.getSystemProperty(jvmti, "java.class.path");
        String sep = Support.getSystemProperty(jvmti, "path.separator");
        if (sep == null) {
            if (Platform.includedIn(Platform.LINUX.class) || Platform.includedIn(Platform.DARWIN.class)) {
                sep = ":";
            } else if (Platform.includedIn(Platform.WINDOWS.class)) {
                sep = "[:;]";
            } else {
                warn("Running on unknown platform. Not omitting existing config from classpath.");
                return;
            }
        }

        AgentMetaInfProcessor processor = new AgentMetaInfProcessor(ignoredConfigCollection);
        for (String cpEntry : classpath.split(sep)) {
            try {
                NativeImageMetaInfWalker.walkMetaInfForCPEntry(Paths.get(cpEntry), processor);
            } catch (NativeImageMetaInfWalker.MetaInfWalkException e) {
                warn("Failed to walk the classpath entry: " + cpEntry + " Reason: " + e);
            }
        }
    }

<<<<<<< HEAD
    private static final Pattern propertyBlacklist = Pattern.compile("(java\\..*)|(sun\\..*)|(jvmci\\..*)");
    private static final Pattern propertyWhitelist = Pattern.compile("(java\\.library\\.path)|(java\\.io\\.tmpdir)");

=======
>>>>>>> cee7cbda
    private static String transformPath(String path) {
        String result = path;
        if (result.contains("{pid}")) {
            result = result.replace("{pid}", Long.toString(ProcessProperties.getProcessID()));
        }
        if (result.contains("{datetime}")) {
            DateFormat fmt = new SimpleDateFormat("yyyyMMdd'T'HHmmss'Z'");
            fmt.setTimeZone(UTC_TIMEZONE);
            result = result.replace("{datetime}", fmt.format(new Date()));
        }
        return result;
    }

    @Override
    protected void onVMInitCallback(JvmtiEnv jvmti, JNIEnvironment jni, JNIObjectHandle thread) {
        BreakpointInterceptor.onVMInit(jvmti, jni);
        if (tracer != null) {
            tracer.tracePhaseChange("live");
        }
    }

    @Override
    protected void onVMStartCallback(JvmtiEnv jvmti, JNIEnvironment jni) {
        JniCallInterceptor.onVMStart(jvmti);
        if (tracer != null) {
            tracer.tracePhaseChange("start");
        }
    }

    @Override
    protected void onVMDeathCallback(JvmtiEnv jvmti, JNIEnvironment jni) {
        if (tracer != null) {
            tracer.tracePhaseChange("dead");
        }
    }

    private static final int MAX_WARNINGS_FOR_WRITING_CONFIGS_FAILURES = 5;
    private static int currentFailuresWritingConfigs = 0;
    private static int currentFailuresModifiedTargetDirectory = 0;

    private void writeConfigurationFiles() {
        Path tempDirectory = null;
        try {
            FileTime mostRecent = getMostRecentlyModified(configOutputDirPath, expectedConfigModifiedBefore);

            // Write files first before failing any modification checks
            tempDirectory = Files.createTempDirectory(configOutputDirPath, transformPath("agent-pid{pid}-{datetime}.tmp"));
            List<Path> tempFilePaths = tracingResultWriter.writeToDirectory(tempDirectory);

            if (!Files.exists(configOutputLockFilePath)) {
                throw unexpectedlyModified(configOutputLockFilePath);
            }
            expectUnmodified(configOutputLockFilePath);
            if (!mostRecent.equals(expectedConfigModifiedBefore)) {
                throw unexpectedlyModified(configOutputDirPath);
            }

            Path[] targetFilePaths = new Path[tempFilePaths.size()];
            for (int i = 0; i < tempFilePaths.size(); i++) {
                Path fileName = tempDirectory.relativize(tempFilePaths.get(i));
                targetFilePaths[i] = configOutputDirPath.resolve(fileName);
                expectUnmodified(targetFilePaths[i]);
            }

            for (int i = 0; i < tempFilePaths.size(); i++) {
                tryAtomicMove(tempFilePaths.get(i), targetFilePaths[i]);
                mostRecent = getMostRecentlyModified(targetFilePaths[i], mostRecent);
            }
            mostRecent = getMostRecentlyModified(configOutputDirPath, mostRecent);
            expectedConfigModifiedBefore = mostRecent;

            /*
             * Note that sidecar files may be written directly to the final output directory, such
             * as the class files from predefined class tracking. However, such files generally
             * don't change once they have been written.
             */

            compulsoryDelete(tempDirectory);
        } catch (IOException e) {
            warnUpToLimit(currentFailuresWritingConfigs++, MAX_WARNINGS_FOR_WRITING_CONFIGS_FAILURES, "Error when writing configuration files: " + e);
        } catch (ConcurrentModificationException e) {
            warnUpToLimit(currentFailuresModifiedTargetDirectory++, MAX_WARNINGS_FOR_WRITING_CONFIGS_FAILURES,
                            "file or directory '" + e.getMessage() + "' has been modified by another process. " +
                                            "All output files remain in the temporary directory '" + configOutputDirPath.resolve("..").relativize(tempDirectory) + "'. " +
                                            "Ensure that only one agent instance and no other processes are writing to the output directory '" + configOutputDirPath + "' at the same time. " +
                                            "For running multiple processes with agents at the same time to create a single configuration, read AutomaticMetadataCollection.md " +
                                            "or https://www.graalvm.org/dev/reference-manual/native-image/metadata/AutomaticMetadataCollection/ on how to use the native-image-configure tool.");
        }
    }

    private void expectUnmodified(Path path) {
        try {
            if (Files.getLastModifiedTime(path).compareTo(expectedConfigModifiedBefore) > 0) {
                throw unexpectedlyModified(path);
            }
        } catch (IOException ignored) {
            // best effort
        }
    }

    private static ConcurrentModificationException unexpectedlyModified(Path path) {
        throw new ConcurrentModificationException(path.getFileName().toString());
    }

    private static FileTime getMostRecentlyModified(Path path, FileTime other) {
        FileTime modified;
        try {
            modified = Files.getLastModifiedTime(path);
        } catch (IOException ignored) {
            return other; // best effort
        }
        return (other == null || other.compareTo(modified) < 0) ? modified : other;
    }

    @SuppressWarnings("BusyWait")
    private static void compulsoryDelete(Path pathToDelete) {
        final int maxRetries = 3;
        int retries = 0;
        while (pathToDelete.toFile().exists() && !pathToDelete.toFile().delete() && retries < maxRetries) {
            try {
                Thread.sleep((long) (100 + Math.random() * 500));
            } catch (InterruptedException e) {
            }
            retries++;
        }
    }

    private static void warnUpToLimit(int currentCount, int limit, String message) {
        if (currentCount < limit) {
            warn(message);
            return;
        }

        if (currentCount == limit) {
            warn(message);
            warn("The above warning will no longer be reported.");
        }
    }

    private static final int MAX_FAILURES_ATOMIC_MOVE = 20;
    private static int currentFailuresAtomicMove = 0;

    private static void tryAtomicMove(final Path source, final Path target) throws IOException {
        try {
            Files.move(source, target, StandardCopyOption.REPLACE_EXISTING, StandardCopyOption.ATOMIC_MOVE);
        } catch (AtomicMoveNotSupportedException e) {
            warnUpToLimit(currentFailuresAtomicMove++, MAX_FAILURES_ATOMIC_MOVE,
                            String.format("Could not move temporary configuration profile from '%s' to '%s' atomically. " +
                                            "This might result in inconsistencies.", source.toAbsolutePath(), target.toAbsolutePath()));
            Files.move(source, target, StandardCopyOption.REPLACE_EXISTING);
        }
    }

    @Override
    protected int onUnloadCallback(JNIJavaVM vm) {
        if (periodicConfigWriterExecutor != null) {
            periodicConfigWriterExecutor.shutdown();
            try {
                periodicConfigWriterExecutor.awaitTermination(300, TimeUnit.MILLISECONDS);
            } catch (InterruptedException ex) {
                periodicConfigWriterExecutor.shutdownNow();
            }
        }

        if (tracer != null) {
            tracer.tracePhaseChange("unload");
        }

        if (tracingResultWriter != null) {
            tracingResultWriter.close();
            if (tracingResultWriter.supportsOnUnloadTraceWriting()) {
                if (configOutputDirPath != null) {
                    writeConfigurationFiles();
                    compulsoryDelete(configOutputLockFilePath);
                    configOutputLockFilePath = null;
                    configOutputDirPath = null;
                }
            }
        }

        /*
         * Agent shutdown is tricky: apparently we can still have events at the same time as this
         * function executes, so we would need to synchronize. We could do this with a combined
         * shared+exclusive lock, but that adds some cost to all events. We choose to leak a few
         * handles and some memory for now -- this agent isn't supposed to be attached only
         * temporarily anyway, and the impending process exit should free any resources we take
         * (unless another JVM is launched in this process).
         */
        // cleanupOnUnload(vm);

        /*
         * The epilogue of this method does not tear down our VM: we don't seem to observe all
         * threads that end and therefore can't detach them, so we would wait forever for them.
         */
        return 0;
    }

    @SuppressWarnings("unused")
    private static void cleanupOnUnload(JNIJavaVM vm) {
        JniCallInterceptor.onUnload();
        BreakpointInterceptor.onUnload();
    }

    @SuppressWarnings("unused")
    public static class RegistrationFeature implements Feature {

        @Override
        public void afterRegistration(AfterRegistrationAccess access) {
            JvmtiAgentBase.registerAgent(new NativeImageAgent());
        }

    }
}<|MERGE_RESOLUTION|>--- conflicted
+++ resolved
@@ -486,12 +486,6 @@
         }
     }
 
-<<<<<<< HEAD
-    private static final Pattern propertyBlacklist = Pattern.compile("(java\\..*)|(sun\\..*)|(jvmci\\..*)");
-    private static final Pattern propertyWhitelist = Pattern.compile("(java\\.library\\.path)|(java\\.io\\.tmpdir)");
-
-=======
->>>>>>> cee7cbda
     private static String transformPath(String path) {
         String result = path;
         if (result.contains("{pid}")) {
