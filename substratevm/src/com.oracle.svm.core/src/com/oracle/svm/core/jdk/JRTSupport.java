--- conflicted
+++ resolved
@@ -54,7 +54,7 @@
 
 /**
  * Support to access system Java modules and the <b>jrt://</b> file system.
- * 
+ *
  * <p>
  * <b>javac</b> and other tools that access the system modules, depend on the
  * <b>-Djava.home=/path/to/jdk</b> property to be set e.g. required by
@@ -189,10 +189,7 @@
 @TargetClass(className = "jdk.internal.jimage.NativeImageBuffer")
 @Substitute
 final class Target_jdk_internal_jimage_NativeImageBuffer {
-<<<<<<< HEAD
-=======
     @SuppressWarnings("unused")
->>>>>>> cee7cbda
     @Substitute
     static ByteBuffer getNativeMap(String imagePath) {
         throw VMError.unsupportedFeature("Using jdk.internal.jimage.NativeImageBuffer is not supported");
