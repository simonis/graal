--- conflicted
+++ resolved
@@ -88,17 +88,14 @@
     private static final FastThreadLocalLong unparseableStacks = FastThreadLocalFactory.createLong("JfrThreadLocal.unparseableStacks");
     private static final FastThreadLocalWord<SamplerSampleWriterData> samplerWriterData = FastThreadLocalFactory.createWord("JfrThreadLocal.samplerWriterData");
 
-<<<<<<< HEAD
     /* ThreadCPULoad thread-locals. */
     private static final FastThreadLocalLong cpuTime = FastThreadLocalFactory.createLong("JfrThreadLocal.cpuTime");
     private static final FastThreadLocalLong userTime = FastThreadLocalFactory.createLong("JfrThreadLocal.userTime");
     private static final FastThreadLocalLong wallClockTime = FastThreadLocalFactory.createLong("JfrThreadLocal.wallClockTime");
 
-=======
     /* Non-thread-local fields. */
     private static final JfrBufferList javaBufferList = new JfrBufferList();
     private static final JfrBufferList nativeBufferList = new JfrBufferList();
->>>>>>> 4ccac123
     private long threadLocalBufferSize;
 
     @Fold
@@ -144,11 +141,7 @@
     public void afterThreadExit(IsolateThread isolateThread, Thread javaThread) {
         if (SubstrateJVM.get().isRecording()) {
             ThreadEndEvent.emit(javaThread);
-<<<<<<< HEAD
             ThreadCPULoadEvent.emit(isolateThread);
-            stopRecording(isolateThread);
-=======
->>>>>>> 4ccac123
         }
 
         /*
