#
# Copyright (c) 2017, 2022, Oracle and/or its affiliates. All rights reserved.
# DO NOT ALTER OR REMOVE COPYRIGHT NOTICES OR THIS FILE HEADER.
#
# This code is free software; you can redistribute it and/or modify it
# under the terms of the GNU General Public License version 2 only, as
# published by the Free Software Foundation.
#
# This code is distributed in the hope that it will be useful, but WITHOUT
# ANY WARRANTY; without even the implied warranty of MERCHANTABILITY or
# FITNESS FOR A PARTICULAR PURPOSE.  See the GNU General Public License
# version 2 for more details (a copy is included in the LICENSE file that
# accompanied this code).
#
# You should have received a copy of the GNU General Public License version
# 2 along with this work; if not, write to the Free Software Foundation,
# Inc., 51 Franklin St, Fifth Floor, Boston, MA 02110-1301 USA.
#
# Please contact Oracle, 500 Oracle Parkway, Redwood Shores, CA 94065 USA
# or visit www.oracle.com if you need additional information or have any
# questions.
#
suite = {
    "mxversion": "6.41.0",
    "name": "tools",
    "defaultLicense" : "GPLv2-CPE",

    "groupId" : "org.graalvm.tools",
<<<<<<< HEAD
    "version" : "23.1.3.0",
=======
    "version" : "23.1.3",
>>>>>>> dda64b4e
    "release" : True,
    "url" : "http://openjdk.java.net/projects/graal",
    "developer" : {
        "name" : "GraalVM Development",
        "email" : "graalvm-dev@oss.oracle.com",
        "organization" : "Oracle Corporation",
        "organizationUrl" : "http://www.graalvm.org/",
    },
    "scm" : {
        "url" : "https://github.com/oracle/graal",
        "read" : "https://github.com/oracle/graal.git",
        "write" : "git@github.com:oracle/graal.git",
    },

    "imports": {
        "suites": [
            {
              "name" : "truffle",
              "subdir" : True,
            },
        ]
    },

    "ignore_suite_commit_info": True,

    "projects" : {
        "com.oracle.truffle.tools.chromeinspector" : {
            "subDir" : "src",
            "sourceDirs" : ["src"],
            "dependencies" : [
                "truffle:TRUFFLE_API",
                "TRUFFLE_PROFILER",
                "truffle:TRUFFLE_JSON",
                "TruffleJWS",
            ],
            "requires" : [
                "java.logging",
                "jdk.unsupported", # sun.misc.Unsafe
            ],
            "exports" : [
              "<package-info>", # exports all packages containing package-info.java
              "com.oracle.truffle.tools.chromeinspector.instrument to org.graalvm.truffle"
            ],
            "javaCompliance" : "17+",
            "checkstyleVersion" : "10.7.0",
            "checkstyle" : "com.oracle.truffle.tools.chromeinspector",
            "annotationProcessors" : ["truffle:TRUFFLE_DSL_PROCESSOR"],
            "workingSets" : "Tools",
        },
        "com.oracle.truffle.tools.chromeinspector.test" : {
            "subDir" : "src",
            "sourceDirs" : ["src"],
            "dependencies" : [
                "com.oracle.truffle.tools.chromeinspector",
                "truffle:TRUFFLE_TEST",
                "truffle:TRUFFLE_SL",
                "mx:JUNIT",
            ],
            "javaCompliance" : "17+",
            "checkstyle" : "com.oracle.truffle.tools.chromeinspector",
            "annotationProcessors" : ["truffle:TRUFFLE_DSL_PROCESSOR"],
            "workingSets" : "Tools",
        },
        "org.graalvm.tools.insight" : {
            "subDir" : "src",
            "sourceDirs" : ["src"],
            "dependencies" : [
                "truffle:TRUFFLE_API",
            ],
            "exports" : [
              "<package-info>", # exports all packages containing package-info.java
            ],
            "javaCompliance" : "17+",
            "checkstyle" : "com.oracle.truffle.tools.chromeinspector",
            "annotationProcessors" : ["truffle:TRUFFLE_DSL_PROCESSOR"],
            "workingSets" : "Tools",
        },
        "com.oracle.truffle.tools.agentscript" : {
            "subDir" : "src",
            "sourceDirs" : ["src"],
            "dependencies" : [
                "org.graalvm.tools.insight",
            ],
            "requires" : [
                "jdk.unsupported", # sun.misc.Unsafe
            ],
            "exports" : [
              "<package-info>", # exports all packages containing package-info.java
            ],
            "javaCompliance" : "17+",
            "checkstyle" : "com.oracle.truffle.tools.chromeinspector",
            "annotationProcessors" : ["truffle:TRUFFLE_DSL_PROCESSOR"],
            "workingSets" : "Tools",
        },
        "org.graalvm.tools.insight.heap" : {
            "subDir" : "src",
            "sourceDirs" : ["src"],
            "dependencies" : [
                "org.graalvm.tools.insight",
            ],
            "exports" : [
              "<package-info>", # exports all packages containing package-info.java
            ],
            "javaCompliance" : "17+",
            "checkstyle" : "com.oracle.truffle.tools.chromeinspector",
            "annotationProcessors" : ["truffle:TRUFFLE_DSL_PROCESSOR"],
            "workingSets" : "Tools",
        },
        "org.graalvm.tools.insight.test" : {
            "subDir" : "src",
            "sourceDirs" : ["src"],
            "dependencies" : [
                "com.oracle.truffle.tools.agentscript",
                "org.graalvm.tools.insight.heap",
                "truffle:TRUFFLE_TEST",
                "mx:JUNIT"
            ],
            "annotationProcessors" : ["truffle:TRUFFLE_DSL_PROCESSOR"],
            "checkstyle" : "com.oracle.truffle.tools.chromeinspector",
            "javaCompliance" : "17+",
            "workingSets" : "Tools",
        },
        "com.oracle.truffle.tools.profiler" : {
            "subDir" : "src",
            "sourceDirs" : ["src"],
            "dependencies" : [
                "truffle:TRUFFLE_API",
                "truffle:TRUFFLE_JSON",
            ],
            "requires" : ["java.logging"],
            "exports" : [
              "<package-info>", # exports all packages containing package-info.java
              "com.oracle.truffle.tools.profiler.impl to org.graalvm.truffle",
            ],
            "annotationProcessors" : ["truffle:TRUFFLE_DSL_PROCESSOR"],
            "checkstyle" : "com.oracle.truffle.tools.chromeinspector",
            "javaCompliance" : "17+",
            "workingSets" : "Tools",
        },
        "com.oracle.truffle.tools.profiler.test" : {
            "subDir" : "src",
            "sourceDirs" : ["src"],
            "dependencies" : [
                "com.oracle.truffle.tools.profiler",
                "truffle:TRUFFLE_TEST",
                "mx:JUNIT"
            ],
            "annotationProcessors" : ["truffle:TRUFFLE_DSL_PROCESSOR"],
            "checkstyle" : "com.oracle.truffle.tools.chromeinspector",
            "javaCompliance" : "17+",
            "workingSets" : "Tools",
        },
        "com.oracle.truffle.tools.coverage" : {
            "subDir" : "src",
            "sourceDirs" : ["src"],
            "dependencies" : [
                "truffle:TRUFFLE_API",
                "truffle:TRUFFLE_JSON",
                ],
            "exports" : [
              "<package-info>", # exports all packages containing package-info.java
              "com.oracle.truffle.tools.coverage.impl to org.graalvm.truffle",
            ],
            "annotationProcessors" : ["truffle:TRUFFLE_DSL_PROCESSOR"],
            "checkstyle" : "com.oracle.truffle.tools.chromeinspector",
            "javaCompliance" : "17+",
            "workingSets" : "Tools",
        },
        "com.oracle.truffle.tools.coverage.test" : {
            "subDir" : "src",
            "sourceDirs" : ["src"],
            "dependencies" : [
                "com.oracle.truffle.tools.coverage",
                "truffle:TRUFFLE_TEST",
                "mx:JUNIT"
            ],
            "annotationProcessors" : ["truffle:TRUFFLE_DSL_PROCESSOR"],
            "checkstyle" : "com.oracle.truffle.tools.chromeinspector",
            "javaCompliance" : "17+",
            "workingSets" : "Tools",
        },
        "com.oracle.truffle.tools.dap" : {
            "subDir" : "src",
            "sourceDirs" : ["src"],
            "dependencies" : [
                "truffle:TRUFFLE_API",
                "truffle:TRUFFLE_JSON",
            ],
            "requires" : ["java.logging"],
            "exports" : [
              "<package-info>", # exports all packages containing package-info.java
              "com.oracle.truffle.tools.dap.instrument to org.graalvm.truffle"
            ],
            "annotationProcessors" : ["truffle:TRUFFLE_DSL_PROCESSOR"],
            "checkstyle" : "com.oracle.truffle.tools.chromeinspector",
            "javaCompliance" : "17+",
            "workingSets" : "Tools",
        },
        "com.oracle.truffle.tools.dap.test" : {
            "subDir" : "src",
            "sourceDirs" : ["src"],
            "dependencies" : [
                "com.oracle.truffle.tools.dap",
                "truffle:TRUFFLE_TEST",
                "mx:JUNIT"
            ],
            "requires" : ["java.logging"],
            "annotationProcessors" : ["truffle:TRUFFLE_DSL_PROCESSOR"],
            "checkstyle" : "com.oracle.truffle.tools.chromeinspector",
            "javaCompliance" : "17+",
            "workingSets" : "Tools",
        },
        "com.oracle.truffle.tools.warmup" : {
            "subDir" : "src",
            "sourceDirs" : ["src"],
            "dependencies" : [
                "truffle:TRUFFLE_API",
                "truffle:TRUFFLE_JSON",
            ],
            "exports" : [
              "<package-info>", # exports all packages containing package-info.java
              # "com.oracle.truffle.tools.warmup.impl to org.graalvm.truffle",
            ],
            "annotationProcessors" : ["truffle:TRUFFLE_DSL_PROCESSOR"],
            "checkstyle" : "com.oracle.truffle.tools.chromeinspector",
            "javaCompliance" : "17+",
            "workingSets" : "Tools",
        },
        "com.oracle.truffle.tools.warmup.test" : {
            "subDir" : "src",
            "sourceDirs" : ["src"],
            "dependencies" : [
                "com.oracle.truffle.tools.warmup",
                "truffle:TRUFFLE_TEST",
                "mx:JUNIT"
            ],
            "annotationProcessors" : ["truffle:TRUFFLE_DSL_PROCESSOR"],
            "checkstyle" : "com.oracle.truffle.tools.chromeinspector",
            "javaCompliance" : "17+",
            "workingSets" : "Tools",
        },
        "org.graalvm.tools.api.lsp": {
            "subDir": "src",
            "sourceDirs": ["src"],
            "dependencies": [
                "truffle:TRUFFLE_API",
            ],
            "requires" : [
                "jdk.unsupported", # sun.misc.Unsafe
            ],
            "checkstyle": "com.oracle.truffle.tools.chromeinspector",
            "javaCompliance" : "17+",
            "annotationProcessors": ["truffle:TRUFFLE_DSL_PROCESSOR"],
            "workingSets": "Tools",
        },
        "org.graalvm.tools.lsp": {
            "subDir": "src",
            "sourceDirs": ["src"],
            "dependencies": [
                "org.graalvm.tools.api.lsp",
                "truffle:TRUFFLE_JSON"
            ],
            "requires" : [
                "java.logging",
            ],
            "checkstyle": "com.oracle.truffle.tools.chromeinspector",
            "javaCompliance" : "17+",
            "annotationProcessors": ["truffle:TRUFFLE_DSL_PROCESSOR"],
            "workingSets": "Tools",
        },
        "org.graalvm.tools.lsp.test": {
            "subDir": "src",
            "sourceDirs": ["src"],
            "dependencies": [
                "org.graalvm.tools.lsp",
                "truffle:TRUFFLE_SL",
                "mx:JUNIT"
            ],
            "checkstyle": "com.oracle.truffle.tools.chromeinspector",
            "javaCompliance" : "17+",
            "annotationProcessors": ["truffle:TRUFFLE_DSL_PROCESSOR"],
            "workingSets": "Tools",
        },
    },

    "libraries": {
        "TruffleJWS" : {
          "urls" : ["https://lafo.ssw.uni-linz.ac.at/pub/graal-external-deps/trufflejws-1.5.2.jar"],
          "digest" : "sha512:6435a25bea1335553ce318be089f50ab56bbdd2f2e449b8d7f52dbfa69ee57e7aed4d2cf3225ba7dd63a7bc54ffafdc7ac497dfa64ac09f3552a1fec04016188",
          "sourceUrls": ["https://lafo.ssw.uni-linz.ac.at/pub/graal-external-deps/trufflejws-1.5.2-src.jar"],
          "sourceDigest" : "sha512:a0d6c208a0bdb40a8b5960ba43569cb2b976a1387f0c85d97781704d5df642072b318826715191f6f49df0d981aecbd8a0b83b05dbc84018504554e2887f1a8c",
        },
        "VISUALVM_COMMON" : {
            "urls" : ["https://lafo.ssw.uni-linz.ac.at/pub/graal-external-deps/visualvm/visualvm-1090.tar.gz"],
            "digest" : "sha512:dcfa719f97c53c8693ac031f8ff3b17788296deeef94d2fbab3022cc8110d2a75dd439b8ff8f80e1812cbb8a8be2d48a27d2890521572bb6b87aeefa60e322e2",
        },
        "VISUALVM_PLATFORM_SPECIFIC" : {
            "os_arch" : {
                "linux" : {
                    "amd64" : {
                        "urls" : ["https://lafo.ssw.uni-linz.ac.at/pub/graal-external-deps/visualvm/visualvm-1090-linux-amd64.tar.gz"],
                        "digest" : "sha512:cd20f9ebc63d3ea5ae3c46f34075f02a178a6f4baca69093bbdda3597927d208339f6f7563ae8ea75b4b164eb49702d3a0ca08aa8d93b32dd8b967bdaf739f77",
                    },
                    "aarch64" : {
                        "urls" : ["https://lafo.ssw.uni-linz.ac.at/pub/graal-external-deps/visualvm/visualvm-1090-linux-aarch64.tar.gz"],
                        "digest" : "sha512:3a02402c92312c538ca6acf9f4e7cde77b85e0b37088350f772e582e60a6f53e67749c7cc09260445f260cf0a84098bc50be2342c6de20239454e8218526cd67",
                    },
                    "<others>": {
                        "optional": True,
                    },
                },
                "darwin" : {
                    "amd64" : {
                        "urls" : ["https://lafo.ssw.uni-linz.ac.at/pub/graal-external-deps/visualvm/visualvm-1090-macos.tar.gz"],
                        "digest" : "sha512:597e248b4ceab806ee47260b7a54b379aedb2ac877aa318660cae5f033d61590c0fdd4c3c070b4f058df50533483505dd84675b02f4cd1433a74af358f6b5a59",
                    },
                    "aarch64" : {
                        "urls" : ["https://lafo.ssw.uni-linz.ac.at/pub/graal-external-deps/visualvm/visualvm-1090-macos.tar.gz"],
                        "digest" : "sha512:597e248b4ceab806ee47260b7a54b379aedb2ac877aa318660cae5f033d61590c0fdd4c3c070b4f058df50533483505dd84675b02f4cd1433a74af358f6b5a59",
                    }
                },
                "windows" : {
                    "amd64" : {
                        "urls" : ["https://lafo.ssw.uni-linz.ac.at/pub/graal-external-deps/visualvm/visualvm-1090-windows-amd64.tar.gz"],
                        "digest" : "sha512:49e494a38e5775c07384096668df69106628b850696ac1ffa5a788351788a086d92175072ee2e50e3d169286e8b48f0b7aab1aa257afdaf57c845d482224bdec",
                    }
                },
            }
        },
    },

    "distributions": {
        "CHROMEINSPECTOR": {
            "subDir": "src",
            # This distribution defines a module.
            "moduleInfo" : {
                "name" : "com.oracle.truffle.tools.chromeinspector",
            },
            "dependencies": ["com.oracle.truffle.tools.chromeinspector"],
            "distDependencies" : [
                "truffle:TRUFFLE_API",
                "TRUFFLE_PROFILER",
                "truffle:TRUFFLE_JSON",
            ],
            "maven" : {
              "artifactId" : "chromeinspector-tool",
              "tag": ["default", "public"],
            },
            "description" : "The core module of the polyglot debugging backend for chrome inspector.",
        },
        "INSPECT_COMMUNITY": {
            "type": "pom",
            "runtimeDependencies": [
                "CHROMEINSPECTOR",
                "truffle:TRUFFLE_RUNTIME",
            ],
            "maven": {
              "groupId" : "org.graalvm.polyglot",
              "artifactId": "inspect-community",
              "tag": ["default", "public"],
            },
            "description": "The polyglot debugging backend for chrome inspector.",
        },
        "CHROMEINSPECTOR_TEST": {
            "subDir": "src",
            "dependencies": ["com.oracle.truffle.tools.chromeinspector.test"],
            "distDependencies" : [
                "truffle:TRUFFLE_API",
                "CHROMEINSPECTOR",
                "truffle:TRUFFLE_TEST",
                "truffle:TRUFFLE_SL",
            ],
            "exclude": [
              "mx:HAMCREST",
              "mx:JUNIT",
            ],
            "maven": False,
        },
        "CHROMEINSPECTOR_GRAALVM_SUPPORT" : {
            "native" : True,
            "description" : "Truffle Chrome Inspector support distribution for the GraalVM",
            "layout" : {
                "native-image.properties" : "file:mx.tools/tools-chromeinspector.properties",
            },
        },
        "INSIGHT": {
            "subDir": "src",
            # This distribution defines a module.
            "moduleInfo" : {
                "name" : "org.graalvm.tools.insight",
                "exports" : [
                  "org.graalvm.tools.insight"
                ],
            },
            "dependencies": [
                "org.graalvm.tools.insight",
                "com.oracle.truffle.tools.agentscript"
            ],
            "distDependencies" : [
                "truffle:TRUFFLE_API",
            ],
            "maven" : {
              "artifactId" : "insight-tool",
              "tag": ["default", "public"],
            },
            "description" : "The core module of the Insights Gathering Platform",
        },
        "INSIGHT_COMMUNITY": {
            "type": "pom",
            "runtimeDependencies": [
                "INSIGHT",
                "truffle:TRUFFLE_RUNTIME",
            ],
            "maven": {
              "groupId" : "org.graalvm.polyglot",
              "artifactId": "insight-community",
              "tag": ["default", "public"],
            },
            "description": "The Ultimate Insights Gathering Platform",
        },
        "INSIGHT_HEAP": {
            "subDir": "src",
            # This distribution defines a module.
            "moduleInfo" : {
                "name" : "org.graalvm.tools.insight.heap",
            },
            "dependencies": [
                "org.graalvm.tools.insight.heap"
            ],
            "distDependencies" : [
                "truffle:TRUFFLE_API",
                "INSIGHT",
            ],
            "maven" : {
              "artifactId" : "insight-heap-tool",
              "tag": ["default", "public"],
            },
            "description" : "The core module of Heap Dump for Insight",
        },
        "HEAP_COMMUNITY": {
            "type": "pom",
            "runtimeDependencies": [
                "INSIGHT_HEAP",
                "truffle:TRUFFLE_RUNTIME",
            ],
            "maven": {
              "groupId" : "org.graalvm.polyglot",
              "artifactId": "heap-community",
              "tag": ["default", "public"],
            },
            "description": "The Heap Dump for the Insights Gathering Platform",
        },
        "INSIGHT_TEST": {
            "subDir": "src",
            "dependencies": [
                "org.graalvm.tools.insight.test",
            ],
            "distDependencies" : [
                "truffle:TRUFFLE_TEST",
                "INSIGHT",
                "INSIGHT_HEAP",
            ],
            "exclude": [
              "mx:HAMCREST",
              "mx:JUNIT",
            ],
            "description" : "Tests for the Ultimate Insights Gathering Platform",
            "maven" : False,
        },
        "INSIGHT_GRAALVM_SUPPORT" : {
            "native" : True,
            "description" : "The Ultimate Insights Gathering Platform for the GraalVM",
            "layout" : {
                "native-image.properties" : "file:mx.tools/tools-insight.properties",
            },
        },
        "INSIGHT_HEAP_GRAALVM_SUPPORT" : {
            "native" : True,
            "description" : "Heap Dump for Insight for the GraalVM",
            "layout" : {
                "native-image.properties" : "file:mx.tools/tools-insight.properties",
            },
        },
        "TRUFFLE_PROFILER": {
            "subDir": "src",
            # This distribution defines a module.
            "moduleInfo" : {
                "name" : "com.oracle.truffle.tools.profiler",
                "exports" : [
                    # chromeinspector and smoke tests use CPUSampler
                    "com.oracle.truffle.tools.profiler",
                ],
            },
            "dependencies": [
                "com.oracle.truffle.tools.profiler",
            ],
            "distDependencies" : [
                "truffle:TRUFFLE_API",
                "truffle:TRUFFLE_JSON",
            ],
            "maven" : {
              "artifactId" : "profiler-tool",
              "tag": ["default", "public"],
            },
            "javadocType" : "api",
            "description" : "The core module of the Truffle profiler"
        },
        "PROFILER_COMMUNITY": {
            "type": "pom",
            "runtimeDependencies": [
                "TRUFFLE_PROFILER",
                "truffle:TRUFFLE_RUNTIME",
            ],
            "maven": {
              "groupId" : "org.graalvm.polyglot",
              "artifactId": "profiler-community",
              "tag": ["default", "public"],
            },
            "description": "The truffle profiler, supporting CPU sampling and tracing. Memory tracing support is experimental"
        },
        "TRUFFLE_PROFILER_TEST": {
            "subDir": "src",
            "dependencies": [
                "com.oracle.truffle.tools.profiler.test",
            ],
            "distDependencies" : [
                "truffle:TRUFFLE_TEST",
                "TRUFFLE_PROFILER",
            ],
            "exclude": [
              "mx:HAMCREST",
              "mx:JUNIT",
            ],
            "description" : "Tests for the truffle profiler.",
            "maven" : False,
        },
        "TRUFFLE_PROFILER_GRAALVM_SUPPORT" : {
            "native" : True,
            "description" : "Truffle Profiler support distribution for the GraalVM",
            "layout" : {
                "native-image.properties" : "file:mx.tools/tools-profiler.properties",
            },
        },
        "TRUFFLE_COVERAGE": {
            "subDir": "src",
            # This distribution defines a module.
            "moduleInfo" : {
                "name" : "com.oracle.truffle.tools.coverage",
            },
            "dependencies": [
                "com.oracle.truffle.tools.coverage",
            ],
            "distDependencies" : [
                "truffle:TRUFFLE_API",
                "truffle:TRUFFLE_JSON",
            ],
            "maven" : {
              "artifactId" : "coverage-tool",
              "tag": ["default", "public"],
            },
            "description" : "Core module of the Truffle code coverage tool",
            "javadocType" : "api",
        },
        "COVERAGE_COMMUNITY": {
            "type": "pom",
            "runtimeDependencies": [
                "TRUFFLE_COVERAGE",
                "truffle:TRUFFLE_RUNTIME",
            ],
            "maven": {
              "groupId" : "org.graalvm.polyglot",
              "artifactId": "coverage-community",
              "tag": ["default", "public"],
            },
            "description": "The Truffle code coverage tool"
        },
        "TRUFFLE_COVERAGE_TEST": {
            "subDir": "src",
            "dependencies": [
                "com.oracle.truffle.tools.coverage.test",
            ],
            "distDependencies" : [
                "truffle:TRUFFLE_TEST",
                "TRUFFLE_COVERAGE",
            ],
            "exclude": [
              "mx:HAMCREST",
              "mx:JUNIT",
            ],
            "description" : "Tests for the truffle coverage tool.",
            "maven" : False,
         },
        "TRUFFLE_COVERAGE_GRAALVM_SUPPORT" : {
            "native" : True,
            "description" : "Truffle Code coverage support distribution for the GraalVM",
            "layout" : {
                "native-image.properties" : "file:mx.tools/tools-coverage.properties",
            },
        },
        "DAP": {
            "subDir": "src",
            # This distribution defines a module.
            "moduleInfo" : {
                "name" : "com.oracle.truffle.tools.dap",
            },
            "dependencies": [
                "com.oracle.truffle.tools.dap",
            ],
            "distDependencies" : [
                "truffle:TRUFFLE_API",
                "truffle:TRUFFLE_JSON",
            ],
            "maven" : {
              "artifactId" : "dap-tool",
              "tag": ["default", "public"],
            },
            "description" : "Core module of the polyglot debugging backend for the Debug Adapter Protocol",
        },
        "DAP_COMMUNITY": {
            "type": "pom",
            "runtimeDependencies": [
                "DAP",
                "truffle:TRUFFLE_RUNTIME",
            ],
            "maven": {
              "groupId" : "org.graalvm.polyglot",
              "artifactId": "dap-community",
              "tag": ["default", "public"],
            },
            "description": "The polyglot debugging backend for the Debug Adapter Protocol"
        },
        "DAP_TEST": {
            "subDir": "src",
            "dependencies": [
                "com.oracle.truffle.tools.dap.test",
            ],
            "distDependencies" : [
                "truffle:TRUFFLE_TEST",
                "DAP",
            ],
            "exclude": [
              "mx:HAMCREST",
              "mx:JUNIT",
            ],
            "description" : "Tests for the Truffle Debug Protocol Server.",
            "maven" : False,
         },
        "DAP_GRAALVM_SUPPORT" : {
            "native" : True,
            "description" : "Truffle Debug Protocol Server distribution for the GraalVM",
            "layout" : {
                "native-image.properties" : "file:mx.tools/tools-dap.properties",
            },
        },
        "VISUALVM_GRAALVM_SUPPORT": {
            "native": True,
            "platformDependent": True,
            "description": "VisualVM support distribution for the GraalVM",
            "layout": {
                "./": [
                    "extracted-dependency:VISUALVM_COMMON/lib/visualvm/*",
                    "extracted-dependency:VISUALVM_PLATFORM_SPECIFIC/./lib/visualvm/*",
                ],
                "LICENSE_VISUALVM.txt": "file:VISUALVM_LICENSE",
            },
        },
        "LSP_API": {
            "subDir": "src",
            # This distribution defines a module.
            "moduleName" : "org.graalvm.tools.api.lsp",
            "dependencies": ["org.graalvm.tools.api.lsp"],
            "distDependencies" : [
                "truffle:TRUFFLE_API",
            ],
            "maven" : {
              "artifactId" : "lsp_api",
              "tag": ["default", "public"],
            },
            "description" : "Truffle Language Server backend API.",
            "javadocType" : "api",
        },
        "LSP": {
            "subDir": "src",
            # This distribution defines a module.
            "moduleInfo" : {
                "name" : "org.graalvm.tools.lsp",
            },
            "dependencies": [
                "org.graalvm.tools.api.lsp",
                "org.graalvm.tools.lsp"
            ],
            "distDependencies" : [
                "LSP_API",
                "truffle:TRUFFLE_JSON",
            ],
            "maven" : {
              "artifactId" : "lsp-tool",
              "tag": ["default", "public"],
            },
            "description" : "Core module of the polyglot Language Server backend",
        },
        "LSP_COMMUNITY": {
            "type": "pom",
            "runtimeDependencies": [
                "LSP",
                "truffle:TRUFFLE_RUNTIME",
            ],
            "maven": {
              "groupId" : "org.graalvm.polyglot",
              "artifactId": "lsp-community",
              "tag": ["default", "public"],
            },
            "description": "The polyglot Language Server backend"
        },
        "LSP_TEST": {
            "dependencies": ["org.graalvm.tools.lsp.test"],
            "distDependencies" : [
                "LSP",
                "truffle:TRUFFLE_SL",
            ],
            "exclude": [
              "mx:HAMCREST",
              "mx:JUNIT",
            ],
            "description" : "Tests for the Truffle Language Server backend.",
            "maven": False,
        },
        "LSP_GRAALVM_SUPPORT" : {
            "native" : True,
            "description" : "Truffle Language Server backend for the GraalVM",
            "layout" : {
                "native-image.properties" : "file:mx.tools/tools-lsp.properties",
            },
        },
    },
}<|MERGE_RESOLUTION|>--- conflicted
+++ resolved
@@ -26,12 +26,8 @@
     "defaultLicense" : "GPLv2-CPE",
 
     "groupId" : "org.graalvm.tools",
-<<<<<<< HEAD
-    "version" : "23.1.3.0",
-=======
-    "version" : "23.1.3",
->>>>>>> dda64b4e
-    "release" : True,
+    "version" : "23.1.3.1",
+    "release" : False,
     "url" : "http://openjdk.java.net/projects/graal",
     "developer" : {
         "name" : "GraalVM Development",
