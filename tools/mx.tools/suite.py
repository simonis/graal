#
# Copyright (c) 2017, 2022, Oracle and/or its affiliates. All rights reserved.
# DO NOT ALTER OR REMOVE COPYRIGHT NOTICES OR THIS FILE HEADER.
#
# This code is free software; you can redistribute it and/or modify it
# under the terms of the GNU General Public License version 2 only, as
# published by the Free Software Foundation.
#
# This code is distributed in the hope that it will be useful, but WITHOUT
# ANY WARRANTY; without even the implied warranty of MERCHANTABILITY or
# FITNESS FOR A PARTICULAR PURPOSE.  See the GNU General Public License
# version 2 for more details (a copy is included in the LICENSE file that
# accompanied this code).
#
# You should have received a copy of the GNU General Public License version
# 2 along with this work; if not, write to the Free Software Foundation,
# Inc., 51 Franklin St, Fifth Floor, Boston, MA 02110-1301 USA.
#
# Please contact Oracle, 500 Oracle Parkway, Redwood Shores, CA 94065 USA
# or visit www.oracle.com if you need additional information or have any
# questions.
#
suite = {
    "mxversion": "6.41.0",
    "name": "tools",
    "defaultLicense" : "GPLv2-CPE",

    "groupId" : "org.graalvm.tools",
<<<<<<< HEAD
    "version" : "23.1.1.1",
=======
    "version" : "23.1.2",
>>>>>>> 5f0e4e2c
    "release" : False,
    "url" : "http://openjdk.java.net/projects/graal",
    "developer" : {
        "name" : "GraalVM Development",
        "email" : "graalvm-dev@oss.oracle.com",
        "organization" : "Oracle Corporation",
        "organizationUrl" : "http://www.graalvm.org/",
    },
    "scm" : {
        "url" : "https://github.com/oracle/graal",
        "read" : "https://github.com/oracle/graal.git",
        "write" : "git@github.com:oracle/graal.git",
    },

    "imports": {
        "suites": [
            {
              "name" : "truffle",
              "subdir" : True,
            },
        ]
    },

    "ignore_suite_commit_info": True,

    "projects" : {
        "com.oracle.truffle.tools.chromeinspector" : {
            "subDir" : "src",
            "sourceDirs" : ["src"],
            "dependencies" : [
                "truffle:TRUFFLE_API",
                "TRUFFLE_PROFILER",
                "truffle:TRUFFLE_JSON",
                "TruffleJWS",
            ],
            "requires" : [
                "java.logging",
                "jdk.unsupported", # sun.misc.Unsafe
            ],
            "exports" : [
              "<package-info>", # exports all packages containing package-info.java
              "com.oracle.truffle.tools.chromeinspector.instrument to org.graalvm.truffle"
            ],
            "javaCompliance" : "17+",
            "checkstyleVersion" : "10.7.0",
            "checkstyle" : "com.oracle.truffle.tools.chromeinspector",
            "annotationProcessors" : ["truffle:TRUFFLE_DSL_PROCESSOR"],
            "workingSets" : "Tools",
        },
        "com.oracle.truffle.tools.chromeinspector.test" : {
            "subDir" : "src",
            "sourceDirs" : ["src"],
            "dependencies" : [
                "com.oracle.truffle.tools.chromeinspector",
                "truffle:TRUFFLE_TEST",
                "truffle:TRUFFLE_SL",
                "mx:JUNIT",
            ],
            "javaCompliance" : "17+",
            "checkstyle" : "com.oracle.truffle.tools.chromeinspector",
            "annotationProcessors" : ["truffle:TRUFFLE_DSL_PROCESSOR"],
            "workingSets" : "Tools",
        },
        "org.graalvm.tools.insight" : {
            "subDir" : "src",
            "sourceDirs" : ["src"],
            "dependencies" : [
                "truffle:TRUFFLE_API",
            ],
            "exports" : [
              "<package-info>", # exports all packages containing package-info.java
            ],
            "javaCompliance" : "17+",
            "checkstyle" : "com.oracle.truffle.tools.chromeinspector",
            "annotationProcessors" : ["truffle:TRUFFLE_DSL_PROCESSOR"],
            "workingSets" : "Tools",
        },
        "com.oracle.truffle.tools.agentscript" : {
            "subDir" : "src",
            "sourceDirs" : ["src"],
            "dependencies" : [
                "org.graalvm.tools.insight",
            ],
            "requires" : [
                "jdk.unsupported", # sun.misc.Unsafe
            ],
            "exports" : [
              "<package-info>", # exports all packages containing package-info.java
            ],
            "javaCompliance" : "17+",
            "checkstyle" : "com.oracle.truffle.tools.chromeinspector",
            "annotationProcessors" : ["truffle:TRUFFLE_DSL_PROCESSOR"],
            "workingSets" : "Tools",
        },
        "org.graalvm.tools.insight.heap" : {
            "subDir" : "src",
            "sourceDirs" : ["src"],
            "dependencies" : [
                "org.graalvm.tools.insight",
            ],
            "exports" : [
              "<package-info>", # exports all packages containing package-info.java
            ],
            "javaCompliance" : "17+",
            "checkstyle" : "com.oracle.truffle.tools.chromeinspector",
            "annotationProcessors" : ["truffle:TRUFFLE_DSL_PROCESSOR"],
            "workingSets" : "Tools",
        },
        "org.graalvm.tools.insight.test" : {
            "subDir" : "src",
            "sourceDirs" : ["src"],
            "dependencies" : [
                "com.oracle.truffle.tools.agentscript",
                "org.graalvm.tools.insight.heap",
                "truffle:TRUFFLE_TEST",
                "mx:JUNIT"
            ],
            "annotationProcessors" : ["truffle:TRUFFLE_DSL_PROCESSOR"],
            "checkstyle" : "com.oracle.truffle.tools.chromeinspector",
            "javaCompliance" : "17+",
            "workingSets" : "Tools",
        },
        "com.oracle.truffle.tools.profiler" : {
            "subDir" : "src",
            "sourceDirs" : ["src"],
            "dependencies" : [
                "truffle:TRUFFLE_API",
                "truffle:TRUFFLE_JSON",
            ],
            "requires" : ["java.logging"],
            "exports" : [
              "<package-info>", # exports all packages containing package-info.java
              "com.oracle.truffle.tools.profiler.impl to org.graalvm.truffle",
            ],
            "annotationProcessors" : ["truffle:TRUFFLE_DSL_PROCESSOR"],
            "checkstyle" : "com.oracle.truffle.tools.chromeinspector",
            "javaCompliance" : "17+",
            "workingSets" : "Tools",
        },
        "com.oracle.truffle.tools.profiler.test" : {
            "subDir" : "src",
            "sourceDirs" : ["src"],
            "dependencies" : [
                "com.oracle.truffle.tools.profiler",
                "truffle:TRUFFLE_TEST",
                "mx:JUNIT"
            ],
            "annotationProcessors" : ["truffle:TRUFFLE_DSL_PROCESSOR"],
            "checkstyle" : "com.oracle.truffle.tools.chromeinspector",
            "javaCompliance" : "17+",
            "workingSets" : "Tools",
        },
        "com.oracle.truffle.tools.coverage" : {
            "subDir" : "src",
            "sourceDirs" : ["src"],
            "dependencies" : [
                "truffle:TRUFFLE_API",
                "truffle:TRUFFLE_JSON",
                ],
            "exports" : [
              "<package-info>", # exports all packages containing package-info.java
              "com.oracle.truffle.tools.coverage.impl to org.graalvm.truffle",
            ],
            "annotationProcessors" : ["truffle:TRUFFLE_DSL_PROCESSOR"],
            "checkstyle" : "com.oracle.truffle.tools.chromeinspector",
            "javaCompliance" : "17+",
            "workingSets" : "Tools",
        },
        "com.oracle.truffle.tools.coverage.test" : {
            "subDir" : "src",
            "sourceDirs" : ["src"],
            "dependencies" : [
                "com.oracle.truffle.tools.coverage",
                "truffle:TRUFFLE_TEST",
                "mx:JUNIT"
            ],
            "annotationProcessors" : ["truffle:TRUFFLE_DSL_PROCESSOR"],
            "checkstyle" : "com.oracle.truffle.tools.chromeinspector",
            "javaCompliance" : "17+",
            "workingSets" : "Tools",
        },
        "com.oracle.truffle.tools.dap" : {
            "subDir" : "src",
            "sourceDirs" : ["src"],
            "dependencies" : [
                "truffle:TRUFFLE_API",
                "truffle:TRUFFLE_JSON",
            ],
            "requires" : ["java.logging"],
            "exports" : [
              "<package-info>", # exports all packages containing package-info.java
              "com.oracle.truffle.tools.dap.instrument to org.graalvm.truffle"
            ],
            "annotationProcessors" : ["truffle:TRUFFLE_DSL_PROCESSOR"],
            "checkstyle" : "com.oracle.truffle.tools.chromeinspector",
            "javaCompliance" : "17+",
            "workingSets" : "Tools",
        },
        "com.oracle.truffle.tools.dap.test" : {
            "subDir" : "src",
            "sourceDirs" : ["src"],
            "dependencies" : [
                "com.oracle.truffle.tools.dap",
                "truffle:TRUFFLE_TEST",
                "mx:JUNIT"
            ],
            "requires" : ["java.logging"],
            "annotationProcessors" : ["truffle:TRUFFLE_DSL_PROCESSOR"],
            "checkstyle" : "com.oracle.truffle.tools.chromeinspector",
            "javaCompliance" : "17+",
            "workingSets" : "Tools",
        },
        "com.oracle.truffle.tools.warmup" : {
            "subDir" : "src",
            "sourceDirs" : ["src"],
            "dependencies" : [
                "truffle:TRUFFLE_API",
                "truffle:TRUFFLE_JSON",
            ],
            "exports" : [
              "<package-info>", # exports all packages containing package-info.java
              # "com.oracle.truffle.tools.warmup.impl to org.graalvm.truffle",
            ],
            "annotationProcessors" : ["truffle:TRUFFLE_DSL_PROCESSOR"],
            "checkstyle" : "com.oracle.truffle.tools.chromeinspector",
            "javaCompliance" : "17+",
            "workingSets" : "Tools",
        },
        "com.oracle.truffle.tools.warmup.test" : {
            "subDir" : "src",
            "sourceDirs" : ["src"],
            "dependencies" : [
                "com.oracle.truffle.tools.warmup",
                "truffle:TRUFFLE_TEST",
                "mx:JUNIT"
            ],
            "annotationProcessors" : ["truffle:TRUFFLE_DSL_PROCESSOR"],
            "checkstyle" : "com.oracle.truffle.tools.chromeinspector",
            "javaCompliance" : "17+",
            "workingSets" : "Tools",
        },
        "org.graalvm.tools.api.lsp": {
            "subDir": "src",
            "sourceDirs": ["src"],
            "dependencies": [
                "truffle:TRUFFLE_API",
            ],
            "requires" : [
                "jdk.unsupported", # sun.misc.Unsafe
            ],
            "checkstyle": "com.oracle.truffle.tools.chromeinspector",
            "javaCompliance" : "17+",
            "annotationProcessors": ["truffle:TRUFFLE_DSL_PROCESSOR"],
            "workingSets": "Tools",
        },
        "org.graalvm.tools.lsp": {
            "subDir": "src",
            "sourceDirs": ["src"],
            "dependencies": [
                "org.graalvm.tools.api.lsp",
                "truffle:TRUFFLE_JSON"
            ],
            "requires" : [
                "java.logging",
            ],
            "checkstyle": "com.oracle.truffle.tools.chromeinspector",
            "javaCompliance" : "17+",
            "annotationProcessors": ["truffle:TRUFFLE_DSL_PROCESSOR"],
            "workingSets": "Tools",
        },
        "org.graalvm.tools.lsp.test": {
            "subDir": "src",
            "sourceDirs": ["src"],
            "dependencies": [
                "org.graalvm.tools.lsp",
                "truffle:TRUFFLE_SL",
                "mx:JUNIT"
            ],
            "checkstyle": "com.oracle.truffle.tools.chromeinspector",
            "javaCompliance" : "17+",
            "annotationProcessors": ["truffle:TRUFFLE_DSL_PROCESSOR"],
            "workingSets": "Tools",
        },
    },

    "libraries": {
        "TruffleJWS" : {
          "urls" : ["https://lafo.ssw.uni-linz.ac.at/pub/graal-external-deps/trufflejws-1.5.2.jar"],
          "digest" : "sha512:6435a25bea1335553ce318be089f50ab56bbdd2f2e449b8d7f52dbfa69ee57e7aed4d2cf3225ba7dd63a7bc54ffafdc7ac497dfa64ac09f3552a1fec04016188",
          "sourceUrls": ["https://lafo.ssw.uni-linz.ac.at/pub/graal-external-deps/trufflejws-1.5.2-src.jar"],
          "sourceDigest" : "sha512:a0d6c208a0bdb40a8b5960ba43569cb2b976a1387f0c85d97781704d5df642072b318826715191f6f49df0d981aecbd8a0b83b05dbc84018504554e2887f1a8c",
        },
        "VISUALVM_COMMON" : {
            "urls" : ["https://lafo.ssw.uni-linz.ac.at/pub/graal-external-deps/visualvm/visualvm-1090.tar.gz"],
            "digest" : "sha512:dcfa719f97c53c8693ac031f8ff3b17788296deeef94d2fbab3022cc8110d2a75dd439b8ff8f80e1812cbb8a8be2d48a27d2890521572bb6b87aeefa60e322e2",
        },
        "VISUALVM_PLATFORM_SPECIFIC" : {
            "os_arch" : {
                "linux" : {
                    "amd64" : {
                        "urls" : ["https://lafo.ssw.uni-linz.ac.at/pub/graal-external-deps/visualvm/visualvm-1090-linux-amd64.tar.gz"],
                        "digest" : "sha512:cd20f9ebc63d3ea5ae3c46f34075f02a178a6f4baca69093bbdda3597927d208339f6f7563ae8ea75b4b164eb49702d3a0ca08aa8d93b32dd8b967bdaf739f77",
                    },
                    "aarch64" : {
                        "urls" : ["https://lafo.ssw.uni-linz.ac.at/pub/graal-external-deps/visualvm/visualvm-1090-linux-aarch64.tar.gz"],
                        "digest" : "sha512:3a02402c92312c538ca6acf9f4e7cde77b85e0b37088350f772e582e60a6f53e67749c7cc09260445f260cf0a84098bc50be2342c6de20239454e8218526cd67",
                    },
                    "<others>": {
                        "optional": True,
                    },
                },
                "darwin" : {
                    "amd64" : {
                        "urls" : ["https://lafo.ssw.uni-linz.ac.at/pub/graal-external-deps/visualvm/visualvm-1090-macos.tar.gz"],
                        "digest" : "sha512:597e248b4ceab806ee47260b7a54b379aedb2ac877aa318660cae5f033d61590c0fdd4c3c070b4f058df50533483505dd84675b02f4cd1433a74af358f6b5a59",
                    },
                    "aarch64" : {
                        "urls" : ["https://lafo.ssw.uni-linz.ac.at/pub/graal-external-deps/visualvm/visualvm-1090-macos.tar.gz"],
                        "digest" : "sha512:597e248b4ceab806ee47260b7a54b379aedb2ac877aa318660cae5f033d61590c0fdd4c3c070b4f058df50533483505dd84675b02f4cd1433a74af358f6b5a59",
                    }
                },
                "windows" : {
                    "amd64" : {
                        "urls" : ["https://lafo.ssw.uni-linz.ac.at/pub/graal-external-deps/visualvm/visualvm-1090-windows-amd64.tar.gz"],
                        "digest" : "sha512:49e494a38e5775c07384096668df69106628b850696ac1ffa5a788351788a086d92175072ee2e50e3d169286e8b48f0b7aab1aa257afdaf57c845d482224bdec",
                    }
                },
            }
        },
    },

    "distributions": {
        "CHROMEINSPECTOR": {
            "subDir": "src",
            # This distribution defines a module.
            "moduleInfo" : {
                "name" : "com.oracle.truffle.tools.chromeinspector",
            },
            "dependencies": ["com.oracle.truffle.tools.chromeinspector"],
            "distDependencies" : [
                "truffle:TRUFFLE_API",
                "TRUFFLE_PROFILER",
                "truffle:TRUFFLE_JSON",
            ],
            "maven" : {
              "artifactId" : "chromeinspector-tool",
              "tag": ["default", "public"],
            },
            "description" : "The core module of the polyglot debugging backend for chrome inspector.",
        },
        "INSPECT_COMMUNITY": {
            "type": "pom",
            "runtimeDependencies": [
                "CHROMEINSPECTOR",
                "truffle:TRUFFLE_RUNTIME",
            ],
            "maven": {
              "groupId" : "org.graalvm.polyglot",
              "artifactId": "inspect-community",
              "tag": ["default", "public"],
            },
            "description": "The polyglot debugging backend for chrome inspector.",
        },
        "CHROMEINSPECTOR_TEST": {
            "subDir": "src",
            "dependencies": ["com.oracle.truffle.tools.chromeinspector.test"],
            "distDependencies" : [
                "truffle:TRUFFLE_API",
                "CHROMEINSPECTOR",
                "truffle:TRUFFLE_TEST",
                "truffle:TRUFFLE_SL",
            ],
            "exclude": [
              "mx:HAMCREST",
              "mx:JUNIT",
            ],
            "maven": False,
        },
        "CHROMEINSPECTOR_GRAALVM_SUPPORT" : {
            "native" : True,
            "description" : "Truffle Chrome Inspector support distribution for the GraalVM",
            "layout" : {
                "native-image.properties" : "file:mx.tools/tools-chromeinspector.properties",
            },
        },
        "INSIGHT": {
            "subDir": "src",
            # This distribution defines a module.
            "moduleInfo" : {
                "name" : "org.graalvm.tools.insight",
                "exports" : [
                  "org.graalvm.tools.insight"
                ],
            },
            "dependencies": [
                "org.graalvm.tools.insight",
                "com.oracle.truffle.tools.agentscript"
            ],
            "distDependencies" : [
                "truffle:TRUFFLE_API",
            ],
            "maven" : {
              "artifactId" : "insight-tool",
              "tag": ["default", "public"],
            },
            "description" : "The core module of the Insights Gathering Platform",
        },
        "INSIGHT_COMMUNITY": {
            "type": "pom",
            "runtimeDependencies": [
                "INSIGHT",
                "truffle:TRUFFLE_RUNTIME",
            ],
            "maven": {
              "groupId" : "org.graalvm.polyglot",
              "artifactId": "insight-community",
              "tag": ["default", "public"],
            },
            "description": "The Ultimate Insights Gathering Platform",
        },
        "INSIGHT_HEAP": {
            "subDir": "src",
            # This distribution defines a module.
            "moduleInfo" : {
                "name" : "org.graalvm.tools.insight.heap",
            },
            "dependencies": [
                "org.graalvm.tools.insight.heap"
            ],
            "distDependencies" : [
                "truffle:TRUFFLE_API",
                "INSIGHT",
            ],
            "maven" : {
              "artifactId" : "insight-heap-tool",
              "tag": ["default", "public"],
            },
            "description" : "The core module of Heap Dump for Insight",
        },
        "HEAP_COMMUNITY": {
            "type": "pom",
            "runtimeDependencies": [
                "INSIGHT_HEAP",
                "truffle:TRUFFLE_RUNTIME",
            ],
            "maven": {
              "groupId" : "org.graalvm.polyglot",
              "artifactId": "heap-community",
              "tag": ["default", "public"],
            },
            "description": "The Heap Dump for the Insights Gathering Platform",
        },
        "INSIGHT_TEST": {
            "subDir": "src",
            "dependencies": [
                "org.graalvm.tools.insight.test",
            ],
            "distDependencies" : [
                "truffle:TRUFFLE_TEST",
                "INSIGHT",
                "INSIGHT_HEAP",
            ],
            "exclude": [
              "mx:HAMCREST",
              "mx:JUNIT",
            ],
            "description" : "Tests for the Ultimate Insights Gathering Platform",
            "maven" : False,
        },
        "INSIGHT_GRAALVM_SUPPORT" : {
            "native" : True,
            "description" : "The Ultimate Insights Gathering Platform for the GraalVM",
            "layout" : {
                "native-image.properties" : "file:mx.tools/tools-insight.properties",
            },
        },
        "INSIGHT_HEAP_GRAALVM_SUPPORT" : {
            "native" : True,
            "description" : "Heap Dump for Insight for the GraalVM",
            "layout" : {
                "native-image.properties" : "file:mx.tools/tools-insight.properties",
            },
        },
        "TRUFFLE_PROFILER": {
            "subDir": "src",
            # This distribution defines a module.
            "moduleInfo" : {
                "name" : "com.oracle.truffle.tools.profiler",
                "exports" : [
                    # chromeinspector and smoke tests use CPUSampler
                    "com.oracle.truffle.tools.profiler",
                ],
            },
            "dependencies": [
                "com.oracle.truffle.tools.profiler",
            ],
            "distDependencies" : [
                "truffle:TRUFFLE_API",
                "truffle:TRUFFLE_JSON",
            ],
            "maven" : {
              "artifactId" : "profiler-tool",
              "tag": ["default", "public"],
            },
            "javadocType" : "api",
            "description" : "The core module of the Truffle profiler"
        },
        "PROFILER_COMMUNITY": {
            "type": "pom",
            "runtimeDependencies": [
                "TRUFFLE_PROFILER",
                "truffle:TRUFFLE_RUNTIME",
            ],
            "maven": {
              "groupId" : "org.graalvm.polyglot",
              "artifactId": "profiler-community",
              "tag": ["default", "public"],
            },
            "description": "The truffle profiler, supporting CPU sampling and tracing. Memory tracing support is experimental"
        },
        "TRUFFLE_PROFILER_TEST": {
            "subDir": "src",
            "dependencies": [
                "com.oracle.truffle.tools.profiler.test",
            ],
            "distDependencies" : [
                "truffle:TRUFFLE_TEST",
                "TRUFFLE_PROFILER",
            ],
            "exclude": [
              "mx:HAMCREST",
              "mx:JUNIT",
            ],
            "description" : "Tests for the truffle profiler.",
            "maven" : False,
        },
        "TRUFFLE_PROFILER_GRAALVM_SUPPORT" : {
            "native" : True,
            "description" : "Truffle Profiler support distribution for the GraalVM",
            "layout" : {
                "native-image.properties" : "file:mx.tools/tools-profiler.properties",
            },
        },
        "TRUFFLE_COVERAGE": {
            "subDir": "src",
            # This distribution defines a module.
            "moduleInfo" : {
                "name" : "com.oracle.truffle.tools.coverage",
            },
            "dependencies": [
                "com.oracle.truffle.tools.coverage",
            ],
            "distDependencies" : [
                "truffle:TRUFFLE_API",
                "truffle:TRUFFLE_JSON",
            ],
            "maven" : {
              "artifactId" : "coverage-tool",
              "tag": ["default", "public"],
            },
            "description" : "Core module of the Truffle code coverage tool",
            "javadocType" : "api",
        },
        "COVERAGE_COMMUNITY": {
            "type": "pom",
            "runtimeDependencies": [
                "TRUFFLE_COVERAGE",
                "truffle:TRUFFLE_RUNTIME",
            ],
            "maven": {
              "groupId" : "org.graalvm.polyglot",
              "artifactId": "coverage-community",
              "tag": ["default", "public"],
            },
            "description": "The Truffle code coverage tool"
        },
        "TRUFFLE_COVERAGE_TEST": {
            "subDir": "src",
            "dependencies": [
                "com.oracle.truffle.tools.coverage.test",
            ],
            "distDependencies" : [
                "truffle:TRUFFLE_TEST",
                "TRUFFLE_COVERAGE",
            ],
            "exclude": [
              "mx:HAMCREST",
              "mx:JUNIT",
            ],
            "description" : "Tests for the truffle coverage tool.",
            "maven" : False,
         },
        "TRUFFLE_COVERAGE_GRAALVM_SUPPORT" : {
            "native" : True,
            "description" : "Truffle Code coverage support distribution for the GraalVM",
            "layout" : {
                "native-image.properties" : "file:mx.tools/tools-coverage.properties",
            },
        },
        "DAP": {
            "subDir": "src",
            # This distribution defines a module.
            "moduleInfo" : {
                "name" : "com.oracle.truffle.tools.dap",
            },
            "dependencies": [
                "com.oracle.truffle.tools.dap",
            ],
            "distDependencies" : [
                "truffle:TRUFFLE_API",
                "truffle:TRUFFLE_JSON",
            ],
            "maven" : {
              "artifactId" : "dap-tool",
              "tag": ["default", "public"],
            },
            "description" : "Core module of the polyglot debugging backend for the Debug Adapter Protocol",
        },
        "DAP_COMMUNITY": {
            "type": "pom",
            "runtimeDependencies": [
                "DAP",
                "truffle:TRUFFLE_RUNTIME",
            ],
            "maven": {
              "groupId" : "org.graalvm.polyglot",
              "artifactId": "dap-community",
              "tag": ["default", "public"],
            },
            "description": "The polyglot debugging backend for the Debug Adapter Protocol"
        },
        "DAP_TEST": {
            "subDir": "src",
            "dependencies": [
                "com.oracle.truffle.tools.dap.test",
            ],
            "distDependencies" : [
                "truffle:TRUFFLE_TEST",
                "DAP",
            ],
            "exclude": [
              "mx:HAMCREST",
              "mx:JUNIT",
            ],
            "description" : "Tests for the Truffle Debug Protocol Server.",
            "maven" : False,
         },
        "DAP_GRAALVM_SUPPORT" : {
            "native" : True,
            "description" : "Truffle Debug Protocol Server distribution for the GraalVM",
            "layout" : {
                "native-image.properties" : "file:mx.tools/tools-dap.properties",
            },
        },
        "VISUALVM_GRAALVM_SUPPORT": {
            "native": True,
            "platformDependent": True,
            "description": "VisualVM support distribution for the GraalVM",
            "layout": {
                "./": [
                    "extracted-dependency:VISUALVM_COMMON/lib/visualvm/*",
                    "extracted-dependency:VISUALVM_PLATFORM_SPECIFIC/./lib/visualvm/*",
                ],
                "LICENSE_VISUALVM.txt": "file:VISUALVM_LICENSE",
            },
        },
        "LSP_API": {
            "subDir": "src",
            # This distribution defines a module.
            "moduleName" : "org.graalvm.tools.api.lsp",
            "dependencies": ["org.graalvm.tools.api.lsp"],
            "distDependencies" : [
                "truffle:TRUFFLE_API",
            ],
            "maven" : {
              "artifactId" : "lsp_api",
              "tag": ["default", "public"],
            },
            "description" : "Truffle Language Server backend API.",
            "javadocType" : "api",
        },
        "LSP": {
            "subDir": "src",
            # This distribution defines a module.
            "moduleInfo" : {
                "name" : "org.graalvm.tools.lsp",
            },
            "dependencies": [
                "org.graalvm.tools.api.lsp",
                "org.graalvm.tools.lsp"
            ],
            "distDependencies" : [
                "LSP_API",
                "truffle:TRUFFLE_JSON",
            ],
            "maven" : {
              "artifactId" : "lsp-tool",
              "tag": ["default", "public"],
            },
            "description" : "Core module of the polyglot Language Server backend",
        },
        "LSP_COMMUNITY": {
            "type": "pom",
            "runtimeDependencies": [
                "LSP",
                "truffle:TRUFFLE_RUNTIME",
            ],
            "maven": {
              "groupId" : "org.graalvm.polyglot",
              "artifactId": "lsp-community",
              "tag": ["default", "public"],
            },
            "description": "The polyglot Language Server backend"
        },
        "LSP_TEST": {
            "dependencies": ["org.graalvm.tools.lsp.test"],
            "distDependencies" : [
                "LSP",
                "truffle:TRUFFLE_SL",
            ],
            "exclude": [
              "mx:HAMCREST",
              "mx:JUNIT",
            ],
            "description" : "Tests for the Truffle Language Server backend.",
            "maven": False,
        },
        "LSP_GRAALVM_SUPPORT" : {
            "native" : True,
            "description" : "Truffle Language Server backend for the GraalVM",
            "layout" : {
                "native-image.properties" : "file:mx.tools/tools-lsp.properties",
            },
        },
    },
}<|MERGE_RESOLUTION|>--- conflicted
+++ resolved
@@ -26,11 +26,7 @@
     "defaultLicense" : "GPLv2-CPE",
 
     "groupId" : "org.graalvm.tools",
-<<<<<<< HEAD
-    "version" : "23.1.1.1",
-=======
-    "version" : "23.1.2",
->>>>>>> 5f0e4e2c
+    "version" : "23.1.2.0",
     "release" : False,
     "url" : "http://openjdk.java.net/projects/graal",
     "developer" : {
