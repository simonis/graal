--- conflicted
+++ resolved
@@ -26,11 +26,7 @@
     "defaultLicense" : "GPLv2-CPE",
 
     "groupId" : "org.graalvm.tools",
-<<<<<<< HEAD
-    "version" : "23.1.2.1",
-=======
-    "version" : "23.1.3",
->>>>>>> cee7cbda
+    "version" : "23.1.3.0",
     "release" : False,
     "url" : "http://openjdk.java.net/projects/graal",
     "developer" : {
