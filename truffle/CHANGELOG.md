# Truffle Changelog

This changelog summarizes major changes between Truffle versions relevant to languages implementors building upon the Truffle framework. The main focus is on APIs exported by Truffle.

## Version 24.2.0
* GR-57658 Added `TruffleLanguage.Env.getLanguageInfo(Class<? extends TruffleLanguage>)` to lookup a `LanguageInfo` instance for a language class returned by `InteropLibrary.getLanguage(Object)`.
* GR-57164 Added support for reading unaligned ints, shorts and long to `ByteArraySupport`.
* GR-57164 `RootNode.translateStackTraceElement()` is now always consulted for polyglot and debugger stack traces. Stack traces now use the source section, the executable name, the name of the declared meta-object to build `StackTraceElement` instances.
<<<<<<< HEAD
* GR-57322 Added `TruffleLanguage.Env.getHostLanguage()` returning the host language info. This allows languages to lookup the top scope of the host language using `Env.getScopeInternal(LanguageInfo)`.
=======
* GR-57550 Added support for long-width dispatch targets to Bytecode OSR.
>>>>>>> 92590a99


## Version 24.1.0
* GR-43839 Added optional parameter to TruffleString.ByteIndexOfCodePointSetNode to choose whether the node may calculate the input string's precise code range.
* GR-51253 Extend allowed DynamicObject shape flags from 8 to 16 bits.
* GR-42882 Changed behavior: Java host interop no longer exposes bridge methods.
* GR-51385 Added an instrumentation filter to include available source sections only: `SourceSectionFilter.Builder#sourceSectionAvailableOnly(boolean)`
* GR-51385 Added a debugger filter to suspend in available source sections only: `SuspensionFilter.Builder#sourceSectionAvailableOnly(boolean)`.
* GR-52443 Removed many deprecated `DynamicObject` APIs, deprecated since 22.2 or earlier (`Shape` methods: `addProperty`, `defineProperty`, `removeProperty`, `replaceProperty`, `newInstance`, `createFactory`, `getObjectType`, `changeType`, `getLayout`, `getMutex`, `getParent`, `allocator`, and related interfaces; `Property.set*`, `*Location` methods: `getInternal`, `setInternal`, `set*`, `getType`, and `ObjectLocation`).
* GR-51136 Uninitialized static slots of a `Frame` can now be read, and returns the default value for the access kind. 
* GR-38322 Added `--engine.TraceMissingSafepointPollInterval=N` to show Java stacktraces when there are [missing `TruffleSafepoint.poll()` calls](https://github.com/oracle/graal/blob/master/truffle/docs/Safepoints.md#find-missing-safepoint-polls).
* GR-52644 Deprecated `TruffleLanguage.Registration.needsAllEncodings`, no longer needs to be declared. It is sufficient for a language module to require `org.graalvm.shadowed.jcodings` to enable all string encodings.
* GR-51172 Add `CompilerDirectives.ensureAllocatedHere` to mark an allocation as non-movable. This allows language developers to mark special allocations as non-optimizable to allow better control for allocations potentially throwing OutOfMemoryErrors.
* GR-52799 `DebuggerSession.suspend(Thread thread)` now preserves ongoing stepping strategies.
* GR-52799 Added `SuspendedEvent.isStep()`, `SuspendedEvent.isUnwind()` and `SuspendedEvent.isBreakpointHit()` to allow debugger backends or languages to query reasons for the suspension.
* GR-28103 Deprecated `com.oracle.truffle.api.utilities.JSONHelper` as it is untested, and in its current state does not contain any special logic for dumping AST. JSON printing of AST nodes should be delegated to an external library if necessary. This class will be removed in a future version.
* GR-54085 Added [`MathUtils`](https://www.graalvm.org/truffle/javadoc/com/oracle/truffle/api/utilities/MathUtils.html) API providing additional mathematical functions useful for language implementations, namely: `asinh`, `acosh`, and `atanh`.
* GR-49484 Added `TruffleStackFrameElement.getBytecodeIndex()` to access bytecode indices of a stack frame. Bytecode based languages should consider implementing `RootNode#findBytecodeIndex(Node, Frame)` to resolve the bytecode index.
* GR-49484 Deprecated `RootNode.isCaptureFramesForTrace()`. Implementers should use `RootNode.isCaptureFramesForTrace(boolean)` instead.
* GR-28866 Added `TruffleLanguage.Env.getScopePublic(LanguageInfo)` and `TruffleLanguage.Env.getScopeInternal(LanguageInfo)` to allow languages direct access to other language scopes to implement new polyglot builtins.
* GR-28866 Deprecated `TruffleLanguage.Env.isPolyglotEvalAllowed()`. Replace usages with `TruffleLanguage.Env.isPolyglotEvalAllowed(LanguageInfo)`. Please see javadoc for the updated usage.
* GR-52843 Deprecated `Node.getCost()` and the associated `NodeCost` class without replacement. Truffle DSL no longer generates implementations of this method automatically and will therefore always return `NodeCost.MONOMORPHIC` by default. This is intended to reduce the binary footprint.
* GR-52843 Added the `UnadoptableNode` interface. This is interface should be preferred to overriding `Node.isAdoptable()` if the result is statically known.
* GR-40931 Virtual threads with a polyglot context are now experimentally supported on HotSpot. Experimental because access to caller frames in write or materialize mode is not yet supported.
* GR-40931 Using virtual threads in a native-image will now emulate virtual threads using platform threads until Loom support for Truffle languages in native-image is implemented.
* GR-40931 Added [`TruffleThreadBuilder#virtual()`](https://www.graalvm.org/truffle/javadoc/com/oracle/truffle/api/TruffleThreadBuilder.html#virtual(boolean)) for languages to create virtual threads.
* GR-53454 Added warning in the annotation processor when `@ReportPolymorphism` is used incorrectly.
* GR-54516 The `Future` returned by submitting `ThreadLocalAction` now throws `CancellationException` on `Future#get()` when the future is cancelled, as it should per `Future` interface semantics.
* GR-54516 Synchronous `ThreadLocalAction`s which wait longer than `--engine.SynchronousThreadLocalActionMaxWait` (default 60) seconds for all threads to start executing that action now show a warning and are automatically cancelled to prevent applications to hang.

## Version 24.0.0

* GR-45863 Yield and resume events added to the instrumentation:
	* `ExecutionEventListener.onYield()` and `ExecutionEventNode.onYield()` is invoked on a yield of the current thread
	* `ExecutionEventListener.onResume()` and `ExecutionEventNode.onResume()` is invoked on a resume of the execution on the current thread after a yield
	* `ProbeNode.onYield()` and `ProbeNode.onResume()`
	* `GenerateWrapper` has new `yieldExceptions()` and `resumeMethodPrefix()` parameters to automatically call the new `onYield()`/`onResume()` methods from wrapper nodes.
	* `RootNode.isSameFrame()` and `TruffleInstrument.Env.isSameFrame()` added to test if two frames are the same, to match the yielded and resumed execution.
* GR-45863 Adopted onYield() and onResume() instrumentation events in the debugger stepping logic.
* [GR-21361] Remove support for legacy `<language-id>.home` system property. Only `org.graalvm.language.<language-id>.home` will be used.
* GR-41302 Added the `--engine.AssertProbes` option, which asserts that enter and return are always called in pairs on ProbeNode, verifies correct behavior of wrapper nodes. Java asserts need to be turned on for this option to have an effect.
* GR-48816 Added new interpreted performance warning to Truffle DSL.
* GR-44706 Relaxed `InteropLibrary` invariant assertions for side-effecting members (i.e. `hasMemberReadSideEffects` or `hasMemberWriteSideEffects`) for `readMember`, `invokeMember`, `writeMember`, and `removeMember`, allowing them to succeed even if `isMemberReadable`, `isMemberInvocable`, `isMemberWritable`, and `isMemberRemovable`, respectively, returned `false` for that member. This avoids spurious assertion failures for accessor and proxy members.
* GR-49386 Added `InteropLibrary#readBuffer(long, byte[], int, int)` to enable bulk reads of buffers into byte arrays.
* [GR-50262] Added the system property `-Dtruffle.UseFallbackRuntime=true`. This property is preferred over the usage of `-Dtruffle.TruffleRuntime=com.oracle.truffle.api.impl.DefaultTruffleRuntime`.


## Version 23.1.0

* GR-45123 Added `GenerateInline#inlineByDefault` to force usage of inlined node variant even when the node has also a cached variant (`@GenerateCached(true)`).
* GR-45036 Improved IGV IR dumping. Dump folders for Truffle now include the compilation tier to differentiate compilations better. Inlined IR graphs are now additionally dumped in separate folders if dump level is >= 2.
* GR-45036 Improved IGV AST dumping. The Truffle AST is now dumped as part of the IR dump folder. The dumped AST tree now shows all inlined ASTS in a single tree. Individual functions can be grouped using the "Cluster nodes" function in IGV (top status bar). Root nodes now display their name e.g. `SLFunctionBody (root add)`. Every AST node now has a property `graalIRNode` that allows to find the corresponding Graal IR constant if there is one. 
* GR-45284 Added Graal debug options `TruffleTrustedNonNullCast` and `TruffleTrustedTypeCast` that allow disabling trusted non-null and type casts in Truffle, respectively. Note that disabling trusted type casts effectively disables non-null casts, too.
* GR-44211 Added `TruffleLanguage.Env#newTruffleThreadBuilder(Runnable)` to create a builder for threads that have access to the appropriate `TruffleContext`. All existing `TruffleLanguage.Env#createThread` methods have been deprecated. On top of what the deprecated methods provided, the builder now allows to specify `beforeEnter` and `afterLeave` callbacks for the created threads.
* GR-44211 Added `TruffleContext#leaveAndEnter(Node, Interrupter, InterruptibleFunction, Object)` to be able to interrupt the function run when the context is not entered. The exisiting API `TruffleContext#leaveAndEnter(Node, Supplier)` is deprecated.
* GR-44211 Removed the deprecated method `TruffleSafepoint#setBlocked(Node, Interrupter, Interruptible, Object, Runnable, Runnable)`.
* GR-44211 Added `TruffleSafepoint#setBlocked(Node, Interrupter, Interruptible, Object, Runnable, Consumer)`. It replaces the method `TruffleSafepoint#setBlockedWithException(Node, Interrupter, Interruptible, Object, Runnable, Consumer)` that is now deprecated.
* GR-44211 Added `TruffleSafepoint#setBlockedFunction(Node, Interrupter, InterruptibleFunction, Object, Runnable, Consumer)` to be able to return an object from the interruptible functional method.
* GR-44211 Added `TruffleSafepoint#setBlockedThreadInterruptibleFunction(Node, InterruptibleFunction, Object)` as a short-cut method to allow setting the blocked status for methods that throw `InterruptedException` and support interrupting using `Thread#interrupt()`.
* GR-44829 TruffleStrings: added specialized TruffleStringBuilder types for better performance on UTF encodings.
* GR-46146 Added `TruffleLanguage#ContextLocalProvider` and `TruffleInstrument#ContextLocalProvider`, and deprecated `TruffleLanguage.createContextLocal`, `TruffleLanguage.createContextThreadLocal`, `TruffleInstrument.createContextLocal` and `TruffleInstrument.createContextThreadLocal`. Starting with JDK 21, the deprecated methods trigger the new this-escape warning. The replacement API avoids the warning.
* GR-44217 In the past, on a GraalVM JDK, languages or instruments could be provided using `-Dtruffle.class.path.append`, but are now loaded from the application module path. The truffle class path is deprecated and should no longer be used, but remains functional. Languages are not picked up from the application class path, so the language first needs to be [migrated](https://github.com/oracle/graal/blob/master/truffle/docs/ModuleMigration.md). Truffle languages or instruments installed as a GraalVM component in the GraalVM JDK are still loaded in an unnamed module. However, GraalVM components will be deprecated, so languages and instruments should be migrated to the module path.
* GR-46181 `truffle-tck.jar` is not included in GraalVM artifacts anymore. It is still available via Maven.
* GR-46181 `truffle-dsl-processor.jar` is not included in GraalVM artifacts anymore. It is still available via Maven.
* GR-44222 Deprecated several experimental engine options and moved them to use the `compiler` prefix instead of the `engine` prefix. You can search for these options with this regexp: `git grep -P '\bengine\.(EncodedGraphCache|ExcludeAssertions|FirstTierInliningPolicy|FirstTierUseEconomy|InlineAcrossTruffleBoundary|InlineOnly|Inlining|InliningExpansionBudget|InliningInliningBudget|InliningPolicy|InliningRecursionDepth|InliningUseSize|InstrumentBoundaries|InstrumentBoundariesPerInlineSite|InstrumentBranches|InstrumentBranchesPerInlineSite|InstrumentFilter|InstrumentationTableSize|IterativePartialEscape|MaximumGraalGraphSize|MethodExpansionStatistics|NodeExpansionStatistics|NodeSourcePositions|ParsePEGraphsWithAssumptions|TraceInlining|TraceInliningDetails|TraceMethodExpansion|TraceNodeExpansion|TracePerformanceWarnings|TraceStackTraceLimit|TreatPerformanceWarningsAsErrors)\b'`.
* GR-44222 The following deprecated debugging options were removed in this release:
	* `engine.InvalidationReprofileCount`: The option no longer has any effect. Remove the usage to migrate.
	* `engine.ReplaceReprofileCount`: The option no longer has any effect. Remove the usage to migrate.
	* `engine.PerformanceWarningsAreFatal`: Use `engine.CompilationFailureAction=ExitVM` and `compiler.TreatPerformanceWarningsAsErrors=<PerformanceWarningKinds>` instead.
	* `engine.PrintExpansionHistogram`: Superseded by `engine.TraceMethodExpansion`.
	* `engine.ForceFrameLivenessAnalysis`: The option no longer has any effect. Remove the usage to migrate.
	* `engine.CompilationExceptionsArePrinted`: Use `engine.CompilationFailureAction=Print` instead.
	* `engine.CompilationExceptionsAreThrown`: Use `engine.CompilationFailureAction=Throw` instead.
	* `engine.CompilationExceptionsAreFatal`: Use `engine.CompilationFailureAction=ExitVM` instead.
* GR-44420 Added `TruffleLanguage.finalizeThread(Object, Thread)` to allow languages run finalization hooks for initialized threads before the context is disposed.
* GR-45923 Added `EventBinding.tryAttach()` to try to attach a binding, if not disposed or attached already.
* GR-20628 Added atomic byte-array operations to `ByteArraySupport` and subclasses.
* GR-39571 Added `TranscodingErrorHandler` to `TruffleString.SwitchEncodingNode`. 
* GR-46345 Added a support for the lazy unpacking of language and instrument resources necessary for execution. This support replaces the concept of language homes for Maven language and tool deployment. For a language or instrument that requires additional files to execute, it needs to follow these steps:
  * Bundle the necessary files into a jar distribution.
  * Implement the `InternalResource` interface for handling the resource file unpacking.
  * Call the `Env#getInternalResource` when the language or instrument needs the bundled resource files. This method ensures that the requested `InternalResource` is unpacked and provides a directory containing the unpacked files. Since unpacking internal resources can be an expensive operation, the implementation ensures that internal resources are cached.
* GR-44464 Added `TruffleString.ToValidStringNode` for encoding-level string sanitization.

## Version 23.0.0

* GR-38526 Added `TruffleLanguage.Env#isSocketIOAllowed()`. The method returns true if access to network sockets is allowed.
* GR-41634 Added `TruffleLanguage.Env#isFileIOAllowed()`. The method returns true if access to files is allowed.
* Deprecated `TruffleLanguage.Env#isIOAllowed()`. To migrate, use `TruffleLanguage.Env#isFileIOAllowed()`.
* GR-41408 Added `Version.format(String)`, to support formatting the version using a custom format string, e.g. for use in URLs.
* GR-41408 Added `${graalvm-version}` and `${graalvm-website-version}` substitutions for the `website` property of language and instrument registrations.
* GR-41034 Added `TruffleInstrument.Env.getTruffleFile(TruffleContext, ...)` methods to allow reading a truffle file from a specific context without being entered. Deprecated `TruffleInstrument.Env.getTruffleFile(...)` methods that do not take the `TruffleContext`.
* GR-42271 Native image build verifies that the context pre-initialization does not introduce absolute TruffleFiles into the image heap. The check can be disabled using the `-H:-TruffleCheckPreinitializedFiles` native image option.
* GR-41369 The icu4j language initializes charsets while building the native image. Languages depending on the icu4j language can no longer use `--initialize-at-run-time=com.ibm.icu`.
* GR-40274 TruffleStrings: added AsNativeNode and GetStringCompactionLevelNode.
* GR-39189 Added attach methods on the `Instrumenter` class, that take `NearestSectionFilter` as a parameter. The new `NearestSectionFilter` class can be used to instrument or detect nearest locations to a given source line and column. For example, this can be used to implement breakpoints, where the exact line or column is not always precise and the location needs to be updated when new code is loaded.
* GR-39189 Added `InstrumentableNode.findNearestNodeAt(int line, int column, ...)` to find the nearest node to the given source line and column. This is an alternative to the existing method that takes character offset.
* GR-42674 It has been documented that methods `TruffleLanguage.Env#getPublicTruffleFile`, `TruffleLanguage.Env#getInternalTruffleFile`, `TruffleLanguage.Env#getTruffleFileInternal` and `TruffleInstrument.Env#getPublicTruffleFile` can throw `IllegalArgumentException` when the path string cannot be converted to a `Path` or uri preconditions required by the `FileSystem` do not hold.
* GR-31342 Implemented several new features for Truffle DSL and improved its performance:
	* Added an `@GenerateInline` annotation that allows Truffle nodes to be object-inlined automatically. Object-inlined Truffle nodes become singletons and therefore reduce memory footprint. Please see the [tutorial](https://github.com/oracle/graal/blob/master/truffle/docs/DSLNodeObjectInlining.md) for further details.
	* Added an `@GenerateCached` annotation that allows users to control the generation of cached nodes. Use `@GenerateCached(false)` to disable cached node generation when all usages of nodes are object-inlined to save code footprint.
	* Updated Truffle DSL nodes no longer require the node lock during specialization, resulting in improved first execution performance. CAS-style inline cache updates are now used to avoid deadlocks when calling CallTarget.call(...) in guards. Inline caches continue to guarantee no duplicate values and are not affected by race conditions. Language implementations should be aware that the reduced contention may reveal other thread-safety issues in the language.
	* Improved Truffle DSL node memory footprint by merging generated fields for state and exclude bit sets and improving specialization data class generation to consider activation probability. Specializations should be ordered by activation probability for optimal results.
	* Improved memory footprint by automatically inlining cached parameter values of enum types into the state bitset
	* Added `@Cached(neverDefault=true|false)` option to indicate whether the cache initializer will ever return a `null` or primitive default value. Truffle DSL now emits a warning if it is beneficial to set this property. Alternatively, the new `@NeverDefault` annotation may be used on the bound method or variable. The generated code layout can benefit from this information and reduce memory overhead. If never default is set to `true`, then the DSL will now use the default value instead internally as a marker for uninitialized values.
	* `@Shared` cached values may now use primitive values. Also, `@Shared` can now be used for caches contained in specializations with multiple instances. This means that the shared cache will be used across all instances of a specialization.
	* Truffle DSL now generates many more Javadoc comments in the generated code that try to explain the decisions of the code generator. 
	* Added inlined variants for all Truffle profiles in `com.oracle.truffle.api.profiles`. The DSL now emits recommendation warnings when inlined profiles should be used instead of the allocated ones.
	* Truffle DSL now emits many more warnings for recommendations. For example, it emits warnings for inlining opportunities, cached sharing or when a cache initializer should be designated as `@NeverDefault`. To ease migration work, we added several new ways to suppress the warnings temporarily for a Java package. For a list of possible warnings and further usage instructions, see the new [warnings page](https://github.com/oracle/graal/blob/master/truffle/docs/DSLWarnings.md) in the docs.
	* The DSL now produces warnings for specializations with multiple instances but an unspecified limit. The new warning can be resolved by specifying the desired limit (previously, default `"3"` was assumed)
	* Added the capability to unroll specializations with multiple instances. Unrolling in combination with node object inlining may further reduce the memory footprint of a Truffle node. In particular, if all cached states can be encoded into the state bit set of the generated node. See `@Specialization(...unroll=2)` for further details

* GR-31342 Deprecated `ConditionProfile.createBinaryProfile()` and `ConditionProfile.createCountingProfile()`. Use `ConditionProfile.create()` and `CountingConditionProfile.create()` instead.
* GR-31342 Added `ValueProfile.create()` that automatically creates an exact class value profile. This allows its usage in `@Cached` without specifying a cached initializer.
* GR-31342 The node `insert` method is now public instead of protected. This avoids the need to create cumbersome accessor methods when needed in corner-cases.
* GR-43599 Specifying the sharing group in `@Shared` is now optional for cached values. If not specified, the parameter name will be used as sharing group. For example, `@Shared @Cached MyNode sharedNode` will get the sharing group `sharedNode` assigned. It is recommended to use the explicit sharing group still if it improves readability or if the parameter name cannot be changed.
* GR-43492 `LanguageReference#get()` is now always supported inside of `InstrumentableNode#materializeInstrumentableNodes()`.
* GR-43944 Added `HostCompilerDirectives.inInterpreterFastPath()` which allows to mark branches that should only be executed in the interpreter, but also optimized like fast-path code in the host compiler.
* GR-25539 Added `InteropLibrary#fitsInBigInteger()` and `InteropLibrary#asBigInteger()` to access interop values that fit into `java.math.BigInteger` without loss of precision. A warning is produced for objects that export the `isNumber` interop message and don't export the new big integer messages.
* GR-25539 Added `DebugValue#fitsInBigInteger()` and `DebugValue#asBigInteger()`.
* GR-25539 Added `GenerateLibrary.Abstract#ifExportedAsWarning()` to specify a library message to be abstract only if another message is exported. A warning is produced that prompts the user to export the message.
* GR-43903 Usages of `@Specialization(assumptions=...)` that reach a `@Fallback` specialization now produce a suppressable warning. In most situations, such specializations should be migrated to use a regular guard instead. For example, instead of using `@Specialization(assumptions = "assumption")` you might need to be using `@Specialization(guards = "assumption.isValid()")`.
* GR-43903 Added `@Idempotent` and `@NonIdempotent` DSL annotations useful for DSL guard optimizations. Guards that only bind idempotent methods and no dynamic values can always be assumed `true` after they were `true` once on the slow-path. The generated code leverages this information and asserts instead of executes the guard on the fast-path. The DSL now emits warnings with for all guards where specifying the annotations may be beneficial. Note that all guards that do not bind dynamic values are assumed idempotent by default for compatibility reasons.
* GR-43663 Added RootNode#computeSize as a way for languages to specify an approximate size of a RootNode when number of AST nodes cannot be used (e.g. for bytecode interpreters).
* GR-42539 (change of behavior) Unclosed polyglot engines are no longer closed automatically on VM shutdown. They just die with the VM. As a result, `TruffleInstrument#onDispose` is not called for active instruments on unclosed engines in the event of VM shutdown. In case an instrument is supposed to do some specific action before its disposal, e.g. print some kind of summary, it should be done in `TruffleInstrument#onFinalize`.
* GR-42961 Added `TruffleString.ByteIndexOfCodePointSetNode`, which allows fast searching for a given set of codepoints.
* GR-42961 Added `TruffleString.GetCodeRangeImpreciseNode`, which allows querying the currently known code range without triggering a string scan.
* GR-42961 `TruffleString.FromJavaStringNode` no longer eagerly scans strings for their code range. To still get eager scanning of constant strings, use `fromConstant(String)`.
* GR-30473 Added support for sandbox policies. By default, languages and instruments support just the `TRUSTED` sandbox policy.
  * If a language wants to target a more restrictive sandbox policy, it must:
    1. Specify the most strict sandbox policy it satisfies using `TruffleLanguage.Registration#sandbox()`.
    2. For each option, the language must specify the most restrictive sandbox policy in which the option can be used via `Option#sandbox()`. By default, options have a `TRUSTED` sandbox policy.
    3.  If a language needs additional validation, it can use `TruffleLanguage.Env#getSandboxPolicy()` to obtain the current context sandbox policy.
  * If an instrument wants to target a more restrictive sandbox policy, it must:
    1. Specify the most strict sandbox policy it satisfies using `TruffleInstrument.Registration#sandbox()`.
    2. For each option, the instrument must specify the most restrictive sandbox policy in which the option can be used via `Option#sandbox()`. By default, options have a `TRUSTED` sandbox policy.
    3.  If an instrument needs additional validation, it can use `TruffleInstrument.Env#getSandboxPolicy()` to obtain the engine's sandbox policy.
  * Added `TruffleOptionDescriptors` extending `OptionDescriptors` by the ability to provide the option's `SandboxPolicy`.
* GR-43818 Library messages annotated with `@Deprecated` now emit a warning when they are exported. It is now possible to overload a message method by adding, removing a parameter or making the parameter type more generic. Also added `Message.isDeprecated()` to find out whether a message was deprecated at runtime.
* GR-44053 (change of behavior) The default implementation of `InteropLibrary.getExceptionStackTrace()` will now include host stack trace elements if [public host access is allowed](https://www.graalvm.org/sdk/javadoc/org/graalvm/polyglot/HostAccess.Builder.html#allowPublicAccess-boolean-).
* GR-44053 (change of behavior) Truffle stack trace information is now attached to host and internal exceptions via suppressed exceptions. The cause of an exception is never modified anymore.
* GR-44053 (change of behavior) A `StackOverflowError` or `OutOfMemoryError` crossing a Truffle call boundary will not be injected guest stack trace information anymore.
* GR-44723 `Truffle.getRuntime().getName()` and consequently `Engine.getImplementationName()` have been adjusted to return "Oracle GraalVM" instead of "GraalVM EE".
* GR-44211 Added `TruffleLanguage.Env#newTruffleThreadBuilder(Runnable)` to create a builder for threads that have access to the appropriate `TruffleContext`. All existing `TruffleLanguage.Env#createThread` methods have been deprecated. On top of what the deprecated methods provide, the builder allows specifying `beforeEnter` and `afterLeave` callbacks for the created threads. 
* GR-44211 Added `TruffleLanguage.Env#newTruffleThreadBuilder(Runnable)` to create a builder for threads that have access to the appropriate `TruffleContext`. All existing `TruffleLanguage.Env#createThread` methods have been deprecated. On top of what the deprecated methods provided, the builder now allows to specify `beforeEnter` and `afterLeave` callbacks for the created threads. 

## Version 22.3.0

* GR-40069 Added additional methods to the static frame API.
  * Added `copyStatic` to copy a static slot in cases where the underlying type is not known.
  * Added `clearStatic` to clear a static slot in cases where the underlying type is not known.
  * Added `swap...Static` to swap slots of known (primitive or object) or unknown underlying type.
* GR-40103 Potentially breaking: Static frame access is now validated when assertions are enabled. Reading a slot with a different type than written to leads to an `AssertionError`.
* GR-40163 Deprecated `TruffleLanguage.Env.newContextBuilder()` and replaced it with a new method `TruffleLanguage.Env.newInnerContextBuilder(String...)`. The new method does no longer inherit all privileges from the parent context and does no longer initialize the creator context by default. The new method also allows to set the permitted languages for the inner context similarly as in the polyglot embedding API. 
* GR-40163 Changed behavior: Inner contexts do no longer inherit application arguments from the outer context. It is now possible to set application arguments explicitly for inner contexts using `TruffleContext.Builder.arguments(String, String[])`.
* GR-40163 Changed behavior: Inner contexts do no longer use system exit on exit even if the polyglot embedder specified it with `Context.Builder.useSystemExit(boolean)` for the outer context.
* GR-40163 Added new capabilities to `TruffleContext`:
	* Added `TruffleContext.Builder.out(OutputStream)`, `TruffleContext.Builder.err(OutputStream)` and `TruffleContext.Builder.in(InputStream)` to customize streams for inner contexts. 
	* GR-35358 Added `TruffleContext.Builder.forceSharing(Boolean)` to force or deny code sharing for inner contexts.
	* GR-36927 Added `TruffleContext.Builder.option(String, String)` to override language options for inner contexts. This is currently only supported if all access privileges have been granted by the embedder.
	* Added `TruffleContext.Builder.inheritAllAccess(boolean)` which allows to enable access privilege inheritance from the outer context. By default this flag is `false`. 
	* Access privileges can now be individually granted or denied. Note that an inner context still cannot use any of the privileges that have not been granted to the outer context. For example, if the outer context has no access to IO then the inner context won't have access to IO even if the privilege is set for the inner context. The following new methods were added to configure privileges for inner contexts:
		* `TruffleContext.Builder.allowCreateThreads(boolean)` 
		* `TruffleContext.Builder.allowNativeAccess(boolean)` 
		* `TruffleContext.Builder.allowIO(boolean)` 
		* `TruffleContext.Builder.allowHostClassLoading(boolean)` 
		* `TruffleContext.Builder.allowHostLookup(boolean)` 
		* `TruffleContext.Builder.allowCreateProcess(boolean)` 
		* `TruffleContext.Builder.allowPolyglotAccess(boolean)` 
		* `TruffleContext.Builder.allowInheritEnvironmentAccess(boolean)` 
		* `TruffleContext.Builder.allowInnerContextOptions(boolean)` 
* GR-40163 Added `TruffleContext.initializePublic(Node, String)` and `TruffleContext.initializeInternal(Node, String)` to initialize a public or internal language of an inner context.
* GR-39354 TruffleStrings: added ErrorHandling parameter to CreateForwardIteratorNode and CreateBackwardIteratorNode.
* GR-40062 `String.indexOf` methods are no longer considered PE safe and using them will now fail the native-image block list check. Use `TruffleString` instead or put them behind a `@TruffleBoundary`.
* GR-39354 TruffleStrings: added ErrorHandling parameter to ByteLengthOfCodePointNode, CodePointAtIndexNode and CodePointAtByteIndexNode.
* GR-39219 Removed several deprecated APIs:
    * Removed deprecated `FrameSlot` API. The API was deprecated in 22.0.
    * Removed deprecated `CompilerOptions` API. The API was deprecated in 22.1.
    * Removed deprecated `TruffleRuntime.createCallTarget` and `RootNode.setCallTarget` API. The API was deprecated in 22.0.
    * Removed deprecated `TruffleContext.enter` and `TruffleContext.leave` API. The API was deprecated in 20.3.
    * Removed deprecated `MemoryFence` API. The API was deprecated in 22.1.
    * Removed deprecated `TruffleRuntime.getCallerFrame` and `TruffleRuntime.getCurrentFrame` API. The API was deprecated in 22.1.
    * Removed deprecated `@CachedContext` and `@CachedLibrary` API. The API was deprecated in 21.3.
    * Removed deprecated `get()` method from `LanguageContext` and `ContextReference` API. The API was deprecated in 21.3.
    * Removed deprecated equality `ValueProfile` . The API was deprecated in 21.2.
    * Removed deprecated `UnionAssumption`, `AlwaysValidAssumption` and `NeverValidAssumption`. The API was deprecated in 22.1.
* GR-35797 The [SnippetRun#getException()](https://www.graalvm.org/truffle/javadoc/org/graalvm/polyglot/tck/ResultVerifier.SnippetRun.html#getException--) now provides an `IllegalArgumentException` thrown during the snippet execution. The `IllegalArgumentException` is converted to a `PolyglotException` before it is returned.
* Added the `@HostCompilerDirectives.InliningCutoff` annotation that allows to manually tune inlining decisions for host inlining.
* Tuned host inlining heuristic for reduced code size. A new host inlining tuning guide is available in the [docs](https://github.com/oracle/graal/blob/master/truffle/docs/HostCompilation.md#host-inlining)
* GR-35007 (EE-only) The Truffle sandboxing CPU time limits (`sandbox.MaxCPUTime`) are also supported on the native image.
* GR-24927 The Truffle annotation processor now emits an error for methods annotated by a `@TruffleBoundary` annotation and a `Frame` parameter. Previously, the processor only reported an error for `VirtualFrame` parameters. To resolve this, either change the parameter to a `MaterializedFrame` , remove the parameter or remove the `@TruffleBoundary`.
* GR-24927 Truffle DSL now automatically materalizes frames when a `Frame` parameter is used in an uncached instance of a `@Specialization`. For example, if it rewrites itself to an uncached version due to the usage of a `@CachedLibrary`.
* GR-35007 (EE-only) The Truffle sandboxing CPU time limits (`sandbox.MaxCPUTime`) are also supported on the native image.
* GR-28705 Added `TruffleInstrument.Env#createSystemThread` to create a new thread designed to process instrument tasks in the background.
* GR-28705 Added `TruffleLanguage.Env#createSystemThread` to create a new thread designed to process language internal tasks in the background.
* GR-31304 `Debugger.disableStepping()` and `Debugger.restoreStepping()` added to disable/restore stepping on a dedicated thread on a specific code path.
* GR-39415 Experimental options are on by default in the TCK test Context. Added `LanguageProviders.additionalOptions()` which allows TCK providers to set their language's options in the test context (Attempts to set other languages' options will result in an `IllegalArgumentException` while creation the context).
* GR-38163 Introduced [RootNode.getParentFrameDescriptor](https://www.graalvm.org/truffle/javadoc/com/oracle/truffle/api/nodes/RootNode.html#getParentFrameDescriptor) to support identifying lexical scope parents of hot methods and compiling them earlier.

## Version 22.2.0

* GR-33829 Added support on libgraal for caching encoded graphs across Truffle compilations to speedup partial evaluation. The cache is enabled by default and can be enabled/disabled with the `--engine.EncodedGraphCache` option.
* GR-38925 Added `InteropLibrary.hasMetaParents(Object)` and `InteropLibrary.getMetaParents(Object)` that allow lookup of the hierarchy of parents for meta objects (e.g. super class or implemented interface of Java classes).
* GR-36557 Deprecated `--engine.MaximumGraalNodeCount` and introduced `--engine.MaximumGraalGraphSize` to control the maximum graal graph size during partial evaluation.
* GR-37493 Added `@DenyReplace` to deny replacement of final node types. 
* GR-37493 Potentially breaking: Disabled replace of all Truffle DSL generated uncached nodes. If you call `Node.replace()` on an uncached version of a generated node or library it will now fail with an `IllegalArgumentException`. As a rule of thumb, uncached versions of nodes should not ever be stored in `@Child` fields. Instead, they should always be used as singletons.
* GR-37493 Removed long time deprecated API `NodeFieldAccessor` without replacement. Added a some utility methods in `NodeUtil` as a replacement for this API: `NodeUtil.collectFieldNames(Class)`, `NodeUtil.collectNodeChildren(Node)` and `NodeUtil.collectNodeProperties(Node)`.
* GR-37100 Deprecated `BytecodeOSRNode.copyIntoOSRFrame(VirtualFrame, VirtualFrame, int)`, in favor of `BytecodeOSRNode.copyIntoOSRFrame(VirtualFrame, VirtualFrame, int, Object)`.
* GR-36944 Added new static APIs to `com.oracle.truffle.api.frame.Frame`:
    * Added new `Static` option to `com.oracle.truffle.api.frame.FrameSlotKind` for index-based slots. Frame slots using this kind cannot be changed to another kind later on. Static frame slots can only hold either a primitive or an `Object` value, never both at the same time.
    * Added new `get.../set...` methods postfixed by `Static` for exclusively accessing static frame slots.
    * Added new `copy.../clear...` methods postfixed by `Static` for exclusively copying and clearing static frame slots.
    * Static frame slots are intended for situations where the type of a variable in a frame slots is known ahead of time and does not need any type checks (e.g. in statically typed languages).
* GR-36557 Introduced `--engine.InliningUseSize` which changes the code size approximation during inlining to an approximation of the size of the graph rather than just the node count. This option is false by default.
* GR-37310 Add `BytecodeOSRNode.storeParentFrameInArguments` and `BytecodeOSRNode.restoreParentFrameFromArguments` to give languages more control over how frame arguments in bytecode OSR compilations are created.
* GR-35280 Implemented new domain specific inlining phase for Truffle interpreter host compilation. 
    * In native image hosts the new optimizations is applied to all methods annotated with `@BytecodeInterpreterSwitch` and methods which were detected to be used for runtime compilation. 
    * On HotSpot hosts the new optimizations will be applied to methods annotated with `@BytecodeInterpreterSwitch` only.
    * The annotation `@BytecodeInterpreterSwitchBoundary` was deprecated. Boundaries for the compilation are now inferred from directives like `CompilerDirective.transferToInterpreter()` and `@TruffleBoundary` automatically.
    * See the [HostOptimization.md](https://github.com/oracle/graal/blob/master/truffle/docs/HostCompilation.md) for further details.
* GR-38387 Deterministic and declaration order of `InteropLibrary.getMembers()` is now required.
* GR-38110 Added option to use `long` values as offsets for accessing memory through `ByteArraySupport`.
* GR-39029 Fixed issue in `InteropLibrary` that required `asDate` to be implemented whenever `isTime` is exported; correct dependency is on `isDate`.
* GR-38945 Truffle IGV dumping with log level 5 (e.g. `-Dgraal.Dump=Truffle:5`) now dumps the graph after each method that was fully partially evaluated. This enables debugging of problems only visible during partial evaluation.
* GR-34894 Removed deprecated `DynamicObject` APIs:
    * `Shape`: `getKeyList(Pred)`, `getPropertyList(Pred)`, `Pred`, `getObjectType`, `getId`, `isRelated`, `createSeparateShape`, `append`, `reservePrimitiveExtensionArray`, `hasTransitionWithKey`
    * `DynamicObject`: all deprecated constructors and methods (`get`, `set`, `contains`, `define`, `delete`, `size`, `isEmpty`, `setShapeAndGrow`, `setShapeAndResize`, `updateShape`, `copy`)
    * `ShapeListener`
    * `TypedLocation`
    * `Layout.newInstance`, `Layout.createShape`
    * `Property`: `copyWithRelocatable`, `copyWithFlags`, `isSame`, `relocate`, `set`, `setInternal`, `setGeneric`.
    * `IncompatibleLocationException`, `FinalLocationException` constructors
* GR-34894 Deprecated legacy and low-level `DynamicObject` APIs:
    * `Shape`: `Allocator`, `allocator`, `createFactory`, `newInstance`, `defineProperty`, `addProperty`, `changeType`, `getMutex`
    * `ObjectLocation`, `BooleanLocation`, `DoubleLocation`, `IntLocation`, `LongLocation`
    * `Location`: `canSet`, `set`, `setInternal`, `get`, `getInternal`, `incompatibleLocation`, `finalLocation`
    * `Property`: `create`, `get`, `set`, `setSafe`, `setGeneric`.
    * `ObjectType`
    * `DynamicObjectFactory`, `LocationModifier`, `LocationFactory`, `LayoutFactory`
    * `IncompatibleLocationException`, `FinalLocationException`
* GR-34894 Introduced `Location.isPrimitive()`, `Location.getConstantValue()`, and `Shape.makePropertyGetter(Object)`.
* GR-39058 The Static Object Model offers preliminary support for field-based storage also on Native Image. 

## Version 22.1.0

* GR-35924 Context preinitialization in combination with auxiliary engine caching now preinitializes a context for each sharing layer with the common configuration of previously created contexts.
* Added [TruffleStrings](https://github.com/oracle/graal/blob/master/truffle/docs/TruffleStrings.md), a flexible string implementation for all Truffle languages.
* Added a `@GeneratePackagePrivate` annotation to change the visibility of generated nodes to package-private even if the template node is public.
* Changed the default [`Object` target type mapping](https://www.graalvm.org/sdk/javadoc/org/graalvm/polyglot/Value.html#as-java.lang.Class-) for values that have both array elements and members from `Map` to `List`.
* GR-36425 Truffle DSL assumption expressions are now always executed instead of cached if their return value can be proven a partial evaluation constant. For example, if an assumption is read from a field in the declared node or a `@Cached` parameter then the expression can be always executed instead of being cached. This improves memory footprint of the generated code as no fields for the assumption cache needs to be generated. Language implementations are encouraged to check all usages of `@Specialization(assumption=...)` and verify whether they can be expressed as a PE constant. Ensure that all fields accessed in the expression are either final or annotated with `@CompilationFinal` and do not bind any dynamic parameter. Note that the DSL cannot infer PE constantness from method bodies and is therefore limited to field accesses. The resolution works through an arbitrary number of field accesses, e.g. through other Node classes, if they are visible in the expression (e.g. `field1.field2.field3`). 
* Added [TruffleLanguage.Env#createHostAdapter](https://www.graalvm.org/truffle/javadoc/com/oracle/truffle/api/TruffleLanguage.Env.html#createHostAdapter-java.lang.Object:A-) accepting host symbols and host classes as the types to extend, replacing and deprecating the `java.lang.Class`-based version.
* GR-10128 Added the `website` property to the [TruffleLanguage.Registration](https://www.graalvm.org/truffle/javadoc/com/oracle/truffle/api/TruffleLanguage.Registration.html#website--) and [TruffleInstrument.Registration](https://www.graalvm.org/truffle/javadoc/com/oracle/truffle/api/instrumentation/TruffleInstrument.Registration.html#website--) allowing language and instrument developers to specify a URL for a web site with further information about their language/tool.
* GR-10128 Added the `usageSyntax` property to the [Option](https://www.graalvm.org/truffle/javadoc/com/oracle/truffle/api/Option.html#usageSyntax--) allowing developers to specify the syntax their option expects. See the javadoc for more information.
* Added `TruffleSafepoint.setAllowActions` to disable thread local actions temporarily for trusted internal guest code. Currently only allowed during the finalization of a context in `TruffleLanguage.finalizeContext(Object)`.
* Added `FrameDescriptor.getInfo()` and `FrameDescriptor.Builder.info()` to associate a user-defined object with a frame descriptor.
* GR-33851 Dropped Java 8 support.
* Deprecated `MemoryFence`. Please use `VarHandle` directly.
* Deprecated `TruffleSafepoint.setBlocked`, in favor of `TruffleSafepoint.setBlockedWithException`, which allows interception and handling of safepoint-thrown exceptions.
* GR-36525 Deprecated `CompilerOptions`. They had no effect for several releases already. Deprecated for removal.
* GR-22281 Deprecated `TruffleRuntime.getCurrentFrame()` and `TruffleRuntime.getCallerFrame()`. They were encouraging unsafe use of the `FrameInstance` class. Note that a `FrameInstance` instance must not be escaped outside the scope of the `FrameInstanceVisitor.visitFrame` method. Language implementers are encouraged to validate all usages of `TruffleRuntime.iterateFrames(...)`. We plan to enforce this rule in future versions of Truffle.
* GR-22281 Added `TruffleRuntime.iterateFrames(FrameInstanceVisitor visitor, int skipFrames)` that allows to efficiently skip a number of frames before the visitor is invoked. This was added to allow efficient migration of usages from the deprecated `TruffleRuntime.getCallerFrame()` method.
* Removed the deprecated `TruffleException` that was deprecated in the GraalVM 20.3.0. The `AbstractTruffleException` no longer implements `TruffleException`. `AbstractTruffleException` methods inherited from the `TruffleException` have been removed. As part of this removal, the recommendation for languages how to [handle exceptions](https://www.graalvm.org/truffle/javadoc/com/oracle/truffle/api/interop/InteropLibrary.html#isException-java.lang.Object-) has been updated.
* Added methods to [TruffleContext.Builder](https://www.graalvm.org/truffle/javadoc/com/oracle/truffle/api/TruffleContext.Builder.html) that allow throwing custom guest exceptions when the new built context is cancelled, hard-exited, or closed and the corresponding exception is about to reach the outer context. In case the customization is not used and the new context is cancelled, hard-exited, or closed, Truffle newly throws an internal error.
    * Added [TruffleContext.Builder#onCancelled](https://www.graalvm.org/truffle/javadoc/com/oracle/truffle/api/TruffleContext.Builder.html#onCancelled-java.lang.Runnable-) that allows throwing a custom guest exception when the new context is cancelled.
    * Added [TruffleContext.Builder#onExited](https://www.graalvm.org/truffle/javadoc/com/oracle/truffle/api/TruffleContext.Builder.html#onExited-java.util.function.Consumer-) that allows throwing a custom guest exception when the new context is hard-exited.
    * Added [TruffleContext.Builder#onClosed](https://www.graalvm.org/truffle/javadoc/com/oracle/truffle/api/TruffleContext.Builder.html#onClosed-java.lang.Runnable-) that allows throwing a custom guest exception when the new context is closed.
* GR-35093 Deprecated `UnionAssumption`, use arrays of assumptions instead. Deprecated `NeverValidAssumption` and `AlwaysValidAssumption`, use `Assumption.NEVER_VALID` and `Assumption.ALWAYS_VALID` instead. Language implementations should avoid custom `Assumption` subclasses, they lead to performance degradation in the interpreter.
* GR-35093 Added `create()` constructor methods to profiles in `com.oracle.truffle.api.profiles` where appropriate to simplify use with Truffle DSL.

## Version 22.0.0
* Truffle DSL generated code now inherits all annotations on constructor parameters to the static create factory method.
* Added a [Message#getId()](https://www.graalvm.org/truffle/javadoc/com/oracle/truffle/api/library/Message.html#getId--) method returning a unique message id within a library.
* Added a [LibraryFactory#getMessages()](https://www.graalvm.org/truffle/javadoc/com/oracle/truffle/api/library/LibraryFactory.html#getMessages--) method returning a list of messages that the library provides.
*  Changed behavior of `RootNode#getCallTarget()` such that it lazily initializes its call target. This enforces a one-to-one relationship between root nodes and call targets, which avoids several problems, for example, with regard to instrumentation. As a consequence, `RootNode.setCallTarget()` and `TruffleRuntime#createCallTarget()` are deprecated now. Please use `RootNode#getCallTarget()` to access the call target of a root node from now on.
* In `TruffleLanguage.finalizeContext(Object)`, there is a new requirement for leaving all remaining unclosed inner contexts created by the language on all threads where the contexts are still active.
No active inner context is allowed after `TruffleLanguage.finalizeContext(Object)` returns. Not complying with this requirement will result in an internal error. Please note that inactive inner contexts are still closed implicitly by the parent context.
* Added `TruffleContext.closeExited(Node, int)` to hard exit an entered truffle context. See [the documentation](https://github.com/oracle/graal/blob/master/truffle/docs/Exit.md).
* Added `TruffleLanguage.exitContext(Object, ExitMode, int)` to allow languages perform actions before natural/hard context exit. Languages are encouraged to run all their shutdown hooks in exitContext instead of finalizeContext.
* Improved the output format for `engine.TraceCompilation` and `engine.TraceCompilationDetails`. See [Optimizing.md](https://github.com/oracle/graal/blob/master/truffle/docs/Optimizing.md) for details.
* Extended `HostObject` so that it exposes the `length` field and the `clone()` method of Java arrays as interop members. This can be disabled with `HostAccess.Builder.allowArrayAccess(false)`.
* Implicit cast checks are now generated in declaration order where the direct target type is always checked first. Languages implementations are encouraged to optimize their implicit cast declaration order by sorting them starting with the most frequently used type.
* When using the Static Object Model, storage classes can have precise object field types, not just `java.lang.Object`.
* Added `CompilerDirectives.hasNextTier()` to allow language implementations to control profiling in intermediate compilation tiers. In particular, `LoopNode.reportLoopCount()` should also be called in intermediate tiers as part of bytecode interpreters to improve last tier compilation.
* Introduced sharing layers. A sharing layer is a set of language instances that share code within one or more polyglot contexts. In previous versions language instances were shared individually whenever a new language context was created. Instead language instances are now reused for a new context if and only if the entire layer can be shared. A layer can be shared if all initialized languages of a layer support the same context policy and their options are compatible. Please note the following changes on observable language behavior:
    * For any executed Truffle node it can now be assumed that the current language instance will remain constant. This means that the language instance can always be safely stored in the AST even for nodes that are used through the interoperability protocol by other languages. It is still recommend to not store language instances in AST nodes, but use LanguageReferences instead to avoid additional memory footprint.
    * The method LanguageReference.get(Node), if called with an adopted and compilation final node, is now guaranteed to fold to a constant value during compilation.
    * TruffleLanguage.initializeMultipleContexts() is now guaranteed to be called prior to all created contexts of the same language instance. For existing languages this means that any assumption invalidated during initialization of multiple contexts can now become a regular boolean field. This should simplify language implementations as they no longer need to be able to change sharing mode after call targets were already loaded.
    * Language initialization will now fail if new language context is initialized and the language is incompatible to the sharing layer of the current context. For example, if sharing is enabled with a shared language already initialized, any new language with unsupported sharing will now fail to initialize. The recommended solution is to specify all required languages when creating the context in `Context.newBuilder(String...)`. 
    * The method `TruffleLanguage.areOptionsCompatible(OptionValues, OptionValues)` is now also called before the initialization of the first context of a language if sharing is enabled. This allows languages to enable/disable sharing based on a language specific option, and not just  statically. 
    * Language instances are no longer shared for inner contexts if sharing is not enabled for a context, even if the language instance would support sharing in principle. This change was necessary to avoid the need to initialize sharing after the first context was created.
    * More information on code sharing can be found in the [javadoc](https://www.graalvm.org/truffle/javadoc/com/oracle/truffle/api/TruffleLanguage.ContextPolicy.html).
* Added the `--engine.TraceCodeSharing` option that allows to log debug information on code sharing.
* Added the `--engine.ForceCodeSharing` and `--engine.DisableCodeSharing` option that allows to force enable and force disable code sharing. This option is useful for testing to enable or disable sharing across all contexts of a process.
* Removed deprecated in `ArityException`.
* Removed deprecated methods in `ArityException`.
* Removed deprecated object DSL processor that was deprecated for several releases. 
* Removed deprecated encapsulating node accessor methods in `NodeUtil`.
* Removed deprecated method `LoopNode.executeLoop`.
* Removed many deprecated methods in `TruffleLanguage`, `TruffleLanguage.Env` and `TruffleInstrument.Env`. All of which were already deprecated for at least four releases.
* Removed deprecated `GraphPrintVisitor`.

* Added new APIs to `com.oracle.truffle.api.frame.Frame` and `com.oracle.truffle.api.frame.FrameDescriptor`:
    * Added a new "namespace" of index-based slots in `Frame` that is defined during construction of the frame descriptor and cannot be changed afterwards, and that is accessed using `int` indexes instead of `FrameSlot`s.
    * Added a second new "namespace" of slots (called auxiliary slots) in `Frame` that can be added to the frame descriptor dynamically (and which only supports "object" slots).
    * In addition to `get.../set...` methods, the new API also supports `copy` and `swap` of frame slots.
    * The `FrameSlot`-based API methods in `Frame` and `FrameDescriptor` were deprecated.
    * `FrameSlotTypeException` is now an unchecked exception, which simplifies many APIs and removes the need for the `FrameUtil` class.
* Changes to the way frame slots are handled during partial evaluation:
    * Removed the `FrameClearPhase` - now clearing the frame slots in the "clear" intrinsics instead.
    * Added a new `FrameAccessVerificationPhase` that detects improper pairing of frame slot types at merges, inserts deopts and outputs a performance warning: frame slots can now change type freely and will still be optimized by the frame intrinsics optimization, as long as the types are compatible at merges (whereas frame slots used to be restricted to one primitive type in the whole compilation unit).
* Made conversion rules for passing values to native code through the Truffle NFI more lenient.
    * Passing a `double` to a parameter of type `float` is allowed, possibly losing precision.
    * Passing signed integers to parameters of type `uint*` and unsigned integers to parameters of type `sint*` is allowed.

## Version 21.3.0
* Added a `@GenerateWrapper.Ignore` annotation to prevent methods from being instrumented in wrapper classes.
* The native image `TruffleCheckBlackListedMethods` option was deprecated and replaced by the `TruffleCheckBlockListMethods` option.
* Added new [Static Object Model](https://www.graalvm.org/truffle/javadoc/com/oracle/truffle/api/staticobject/package-summary.html) APIs to represent the layout of objects that, once defined, do not change the number and the type of their properties. It is particularly well suited for, but not limited to, the implementation of the object model of static programming languages. For more information, read the [Javadoc](https://www.graalvm.org/truffle/javadoc/com/oracle/truffle/api/staticobject/package-summary.html) and the [tutorial](https://github.com/oracle/graal/blob/master/truffle/docs/StaticObjectModel.md).
* Removed deprecated engine options: `engine.CompilationThreshold` and `engine.InliningTruffleTierOnExpand`
* Added `BytecodeOSRNode` interface to support on-stack replacement (OSR) for bytecode interpreters. OSR can improve start-up performance by switching from interpreted code to compiled code in the middle of execution. It is especially effective for targets with long-running loops, which can get "stuck" running in the interpreter without OSR. Refer to the [Javadoc](https://www.graalvm.org/truffle/javadoc/com/oracle/truffle/api/nodes/BytecodeOSRNode.html) and the [OSR guide](https://github.com/oracle/graal/blob/master/truffle/docs/OnStackReplacement.md) for more details.
* Removed support to read language and instrument registrations from `META-INF/truffle` files. Recompiling the TruffleLanguage or TruffleInstrument using the Truffle annotation processor automatically migrates the language or instrument to the new behavior. Languages are already migrated if they were compiled with a version later or equal than 19.3.
* Added [SourceSectionFilter#includes](http://www.graalvm.org/truffle/javadoc/com/oracle/truffle/api/instrumentation/SourceSectionFilter.html##includes-com.oracle.truffle.api.nodes.RootNode-com.oracle.truffle.api.source.SourceSection-java.util.Set-).
* Added [FrameInstance#getCompilationTier](http://www.graalvm.org/truffle/javadoc/com/oracle/truffle/api/frame/FrameInstance.html#getCompilationTier--) and [FrameInstancel#isCompilationRoot](http://www.graalvm.org/truffle/javadoc/com/oracle/truffle/api/frame/FrameInstance.htmll#isCompilationRoot--)
* Added `InteropLibrary.isValidValue(Object)` and `InteropLibrary.isValidProtocolValue(Object)`.
* Added `TruffleContext.evalPublic(Node, Source)` and `TruffleContext.evalInternal(Node, Source)` that allow to evaluate sources in an inner context and access values of the inner context safely.
* Added `TruffleContext.Builder.initializeCreatorContext(boolean)` that allows to disable initialization of the language that created the inner context.
* Added the ability to share values between contexts. Guest languages can now use values of the polyglot embedding API using host interop. This no longer leads to invalid sharing errors.
* Added `ReflectionLibrary.getUncached` method.
* Removed deprecated `TruffleLanguage.Registration#mimeType()`. Split up MIME types into `TruffleLanguage.Registration#characterMimeTypes()` and `TruffleLanguage.Registration#byteMimeTypes()`.
* Added a new and improved way to access the current language context and language instance of the thread.
    * Language and context references can now be stored in static final fields. See the [javadoc](https://www.graalvm.org/truffle/javadoc/com/oracle/truffle/api/TruffleLanguage.ContextReference.html) for the new intended usage.
    * All thread local lookups have an efficient implementation on HotSpot and SubstrateVM, interpreted and compiled, eliminating the need to ever cache the value in the AST.
    * Using a compilation final node passed as parameter, the context and language value can be constant folded if it is known that only one language or context instance can exist.
    * Deprecated all other means of accessing the current context: `TruffleLanguage.getCurrentContext(Class)`, `RootNode.getCurrentContext(Class)`, `ContextReference.get()`, `Node.lookupContextReference(Class)` and `@CachedContext`.
    * Deprecated all other means of accessing the current language: `TruffleLanguage.getCurrentLanguage(Class)`,  `LanguageReference.get()`, `Node.lookupLanguageReference(Class)` and `@CachedLanguage`.
* Removed deprecated `TruffleLanguage.getContextReference()`.
* Added `--engine.TraceDeoptimizeFrame` to trace frame deoptimizations due to `FrameInstance#getFrame(READ_WRITE|MATERIALIZE)`.
* Added loop condition profiling to `LoopNode`, so the `RepeatingNode` no longer needs to profile or inject the loop count. Language implementations should remove loop condition profiles from their repeating nodes since they are redundant now.
* Added `ThreadLocalAction` constructor that allows to configure recurring thread local actions to be performed repeatedly. This allows to build debug tooling that need to gather information in every safepoint poll of a thread.
* Added `ExecuteTracingSupport` interface that allows tracing the calls to `execute` methods of a `Node`. 
* Changed `--engine.InstrumentExceptionsAreThrown` to true by default and deprecated [EventContext#createError](https://www.graalvm.org/truffle/javadoc/com/oracle/truffle/api/instrumentation/EventContext.html#createError-java.lang.RuntimeException-) without replacement. Instrument exception are now thrown by default and observable by the guest language application.
* `TruffleLanguage.Env#getPublicTruffleFile(URI)` and `TruffleLanguage.Env#getInternalTruffleFile(URI)` have been fixed to behave as specified and throw `UnsupportedOperationException` instead of `FileSystemNotFoundException`.
* Added `LibraryFactory.getMessages()` to allow to enumerate all messages of a library.
* Added `Engine.newBuilder(String...)` that also allows to restrict the permitted languages of an engine. The permitted languages of an engine are inherited by all created contexts.

## Version 21.2.0
* Added `TypeDescriptor.subtract(TypeDescriptor)` creating a new `TypeDescriptor` by removing the given type from a union or intersection type.
* Added `CompilerDirectives.blackhole(value)` which can be helpful for benchmarking.
* Added `TruffleLanguage#Env.registerOnDispose(Closeable)` registering `Closeable`s for automatic close on context dispose.
* Added `RootNode#countsTowardsStackTraceLimit()`, replacing `RootNode#isInternal()` as the criterion that determines whether a frame with the given root node counts towards the stack trace limit.
* Added `engine.UsePreInitializedContext` option which can be used to disable usage of pre-initialized context.
* Added `MemoryFence`: provides methods for fine-grained control of memory ordering.
* `ValueProfile.createEqualityProfile()` was deprecated without replacement. `Object.equals(Object)` cannot safely be used on compiled code paths. Use the Truffle Specialization DSL instead to implement caches with equality semantics. Making `Object.equals(Object)` reachable as runtime compiled method will mark too many equals implementations reachable for runtime compilation in a native image.
* Methods annotated with `@Fallback`  of the Truffle specialization DSL now support `@Cached`, `@CachedContext`, `@CachedLanguage`, `@Bind` and dispatched `@CachedLibrary` parameters.
* Deprecated and added methods to support expected arity ranges in `ArityException` instances. Note that the replacement methods now include more strict validations.
* `DebugValue` methods `hashCode()` and `equals()` provide result of the interop `identityHashCode` and `isIdentical` calls on the corresponding guest objects, respectively.
* Enabled by default the traversing compilation queue with dynamic thresholds, see `--engine.TraversingCompilationQueue`, `--engine.DynamicCompilationThresholds`, `--engine.DynamicCompilerThresholdsMinScale`, `--engine.DynamicCompilerThresholdsMinNormalLoad` and `--engine.DynamicCompilerThresholdsMaxNormalLoad`.
* Added `LoopConditionProfile#create()` as an alias of `createCountingProfile()` so it can be used like `@Cached LoopConditionProfile loopProfile`.
* Enabled by default the traversing compilation queue with dynamic thresholds. See [the documentation](https://github.com/oracle/graal/blob/master/truffle/docs/TraversingCompilationQueue.md) for more information.
* Changed behavior of parameterized `Function<Object, Object>` conversion such that an `Object[]` argument is passed through to the guest function as a single array argument. Both raw `Function` and `Function<Object[], Object>` treat an `Object[]` as an array of arguments, like before.
* Added `TruffleContext.pause()` and `TruffleContext.resume(Future<Void>)` to pause and resume execution for a truffle context, respectively.
* Added `DebuggerSession.createPrimitiveValue()` to create a `DebugValue` from a primitive value. Use it instead of `DebugValue.set(primitiveValue)` which is now deprecated.
* Added support for iterators and hash maps to `DebugValue`. The added methods wraps the respective methods of `InteropLibrary`.
* Added support for Truffle libraries to be prepared for AOT. See `ExportLibrary.useForAOT` or the `AOTTutorial` java class for further details.
* The Specialization DSL now generates code to throw an `AssertionError` if a `@Shared` and `@Cached` parameter returns a non-null value and is used in a guard. The `null` state is reserved for the uninitialized state.
* Changed `TruffleLanguage.disposeContext`. In case the underlying polyglot context is being cancelled, `TruffleLanguage.disposeContext` is called even if `TruffleLanguage.finalizeContext` throws a TruffleException or a ThreadDeath exception.

## Version 21.1.0
* Added methods into `Instrumenter` that create bindings to be attached later on. Added `EventBinding.attach()` method.
* Added `TruffleContext.isCancelling()` to check whether a truffle context is being cancelled.
* Added `TruffleInstrument.Env.calculateContextHeapSize(TruffleContext, long, AtomicBoolean)` to calculate the heap size retained by a a context.
* Added `ContextsListener.onLanguageContextCreate`, `ContextsListener.onLanguageContextCreateFailed`, `ContextsListener.onLanguageContextInitialize`, and `ContextsListener.onLanguageContextInitializeFailed`  to allow instruments to listen to language context creation start events, language context creation failure events, language context initialization start events, and language context initialization failure events, respectively.
* Added `CompilerDirectives.isExact(Object, Class)` to check whether a value is of an exact type. This method should be used instead of the `value != null && value.getClass() == exactClass` pattern.
* Added `Frame.clear(FrameSlot)`. This allows the compiler to reason about the liveness of local variables. Languages are recommended to use it when applicable.
* Added `@GenerateAOT` to support preparation for AOT specializing nodes. Read the [AOT tutorial](https://github.com/oracle/graal/blob/master/truffle/docs/AOT.md) to get started with Truffle and AOT compilation.
* Profiles now can be disabled using `Profile.disable()` and reset using `Profile.reset()`.
* Added `--engine.CompileAOTOnCreate` option to trigger AOT compilation on call target create.
* Added new messages to `InteropLibrary` for interacting with buffer-like objects:
    * Added `hasBufferElements(Object)` that returns  `true` if this object supports buffer messages.
    * Added `isBufferWritable(Object)` that returns `true` if this object supports writing buffer elements.
    * Added `getBufferSize(Object)` to return the size of this buffer.
    * Added `readBufferByte(Object, long)`, `readBufferShort(Object, ByteOrder, long)`, `readBufferInt(Object, ByteOrder, long)`, `readBufferLong(Object, ByteOrder, long)`, `readBufferFloat(Object, ByteOrder, long)`  and `readBufferDouble(Object, ByteOrder, long)` to read a primitive from this buffer at the given index.
    * Added `writeBufferByte(Object, long, byte)`, `writeBufferShort(Object, ByteOrder, long, short)`, `writeBufferInt(Object, ByteOrder, long, int)`, `writeBufferLong(Object, ByteOrder, long, long)`, `writeBufferFloat(Object, ByteOrder, long, float)`  and `writeBufferDouble(Object, ByteOrder, long, double)` to write a primitive in this buffer at the given index (supported only if `isBufferWritable(Object)` returns `true`).
* Added `Shape.getLayoutClass()` as a replacement for `Shape.getLayout().getType()`. Returns the DynamicObject subclass provided to `Shape.Builder.layout`.
* Changed the default value of `--engine.MultiTier` from `false` to `true`. This should significantly improve the warmup time of Truffle interpreters.
* The native image build fails if a method known as not suitable for partial evaluation is reachable for runtime compilation. The check can be disabled by the `-H:-TruffleCheckBlackListedMethods` native image option.
* Added `ExactMath.truncate(float)` and `ExactMath.truncate(double)` methods to remove the decimal part (round toward zero) of a float or of a double respectively. These methods are intrinsified.
* Added `SuspendedEvent.prepareUnwindFrame(DebugStackFrame, Object)` to support forced early return values from a debugger.
* Added `DebugScope.convertRawValue(Class<? extends TruffleLanguage<?>>, Object)` to enable wrapping a raw guest language object into a DebugValue.
* Added new messages to the `InteropLibrary` to support iterables and iterators:
	* Added `hasIterator(Object)` that allows to specify that the receiver is an iterable.
    * Added `getIterator(Object)` to return the iterator for an iterable receiver.
    * Added `isIterator(Object)` that allows to specify that the receiver is an iterator.
    * Added `hasIteratorNextElement(Object)`  that allows to specify that the iterator receiver has element(s) to return by calling the `getIteratorNextElement(Object)` method.
    * Added `getIteratorNextElement(Object)` to return the current iterator element.
* Added `TruffleContext.leaveAndEnter(Node, Supplier)` to wait for another thread without triggering multithreading.
* Removed deprecated `TruffleLanguage.Env.getTruffleFile(String)`, `TruffleLanguage.Env.getTruffleFile(URI)` methods.
* Deprecated CompilationThreshold for prefered LastTierCompilationThreshold and SingleTierCompilationThreshold.
* Added new features to the DSL `@NodeChild` annotation:
    * Added `implicit` and `implicitCreate` attributes to allow implicit creation of child nodes by the parent factory method.
    * Added `allowUncached` and `uncached` attributes to allow using `@NodeChild` with `@GenerateUncached`.
* Added `TruffleLanguage.Env#getTruffleFileInternal(String, Predicate<TruffleFile>)` and `TruffleLanguage.Env#getTruffleFileInternal(URI, Predicate<TruffleFile>)` methods performing the guest language standard libraries check using a supplied predicate. These methods have a better performance compared to the `TruffleLanguage.Env#getInternalTruffleFile(String)` and `TruffleLanguage.Env#getInternalTruffleFile(URI)` as the guest language standard libraries check is performed only for files in the language home when IO is not enabled by the Context.
* Added `TruffleLanguage.Env.getLogger(String)` and `TruffleLanguage.Env.getLogger(Class<?>)` creating a context-bound logger. The returned `TruffleLogger` always uses a logging handler and options from Env's context and does not depend on being entered on any thread.
* Added new messages to the `InteropLibrary` to support hash maps:
	* Added `hasHashEntries(Object)` that allows to specify that the receiver provides hash entries.
	* Added `getHashSize(Object)` to return hash entries count.
	* Added `isHashEntryReadable(Object, Object)` that allows to specify that mapping for the given key exists and is readable.
	* Added `readHashValue(Object, Object)` to read the value for the specified key.
	* Added `readHashValueOrDefault(Object, Object, Object)` to read the value for the specified key or to return the default value when the mapping for the specified key does not exist.
	* Added `isHashEntryModifiable(Object, Object)` that allows to specify that mapping for the specified key exists and is writable.
	* Added `isHashEntryInsertable(Object, Object)` that allows to specify that mapping for the specified key does not exist and is writable.
	* Added `isHashEntryWritable(Object, Object)` that allows to specify that mapping is either modifiable or insertable.
	* Added `writeHashEntry(Object, Object, Object)` associating the specified value with the specified key.
	* Added `isHashEntryRemovable(Object, Object)` that allows to specify that mapping for the specified key exists and is removable.
	* Added `removeHashEntry(Object, Object)` removing the mapping for a given key.
	* Added `isHashEntryExisting(Object, Object)` that allows to specify that that mapping for a given key is existing.
	* Added `getHashEntriesIterator(Object)` to return the hash entries iterator.
    * Added `getHashKeysIterator(Object)` to return the hash keys iterator.
    * Added `getHashValuesIterator(Object)` to return the hash values iterator.
* Added `TypeDescriptor.HASH` and `TypeDescriptor.hash(TypeDescriptor, TypeDescriptor)` representing hash map types in the TCK.
* Added support for Truffle safepoints and thread local actions. See `TruffleSafepoint` and `ThreadLocalAction`. There is also a [tutorial](https://github.com/oracle/graal/blob/master/truffle/docs/Safepoints.md) that explains how to adopt and use in language or tool implementations.
* Make the Truffle NFI more modular.
    * Provide option `--language:nfi=none` for disabling native access via the Truffle NFI in native-image even if the NFI is included in the image (e.g. as dependency of another language).
    * Moved `trufflenfi.h` header from the JDK root include directory into the NFI language home (`languages/nfi/include`).

## Version 21.0.0
* If an `AbstractTruffleException` is thrown from the `ContextLocalFactory`, `ContextThreadLocalFactory` or event listener, which is called during the context enter, the exception interop messages are executed without a context being entered. The event listeners called during the context enter are:
    * `ThreadsActivationListener.onEnterThread(TruffleContext)`
    * `ThreadsListener.onThreadInitialized(TruffleContext, Thread)`
    * `TruffleInstrument.onCreate(Env)`
    * `TruffleLanguage.isThreadAccessAllowed(Thread, boolean)`
    * `TruffleLanguage.initializeMultiThreading(Object)`
    * `TruffleLanguage.initializeThread(Object, Thread)`
* Added `HostCompilerDirectives` for directives that guide the host compilations of Truffle interpreters.
    * `HostCompilerDirectives.BytecodeInterpreterSwitch` - to denote methods that contain the instruction-dispatch switch in bytecode interpreters
    * `HostCompilerDirectives.BytecodeInterpreterSwitchBoundary` - to denote methods that do not need to be inlined into the bytecode interpreter switch
* Truffle DSL generated nodes are no longer limited to 64 state bits. Use these state bits responsibly.
* Added support for explicitly selecting a host method overload using the signature in the form of comma-separated fully qualified parameter type names enclosed by parentheses (e.g. `methodName(f.q.TypeName,java.lang.String,int,int[])`).
* Changed the default value of `--engine.MultiTier` from `false` to `true`. This should significantly improve the warmup time of Truffle interpreters.
* Deprecated and added methods to support expected arity ranges in `ArityException` instances. Note that the replacement methods now include more strict validations.


## Version 20.3.0
* Added `RepeatingNode.initialLoopStatus` and `RepeatingNode.shouldContinue` to allow defining a custom loop continuation condition.
* Added new specialization utility to print detailed statistics about specialization instances and execution count. See [Specialization Statistics Tutorial](https://github.com/oracle/graal/blob/master/truffle/docs/SpecializationHistogram.md) for details on how to use it.
* Added new specialization compilation mode that ignores "fast path" specializations and generates calls only to "slow path" specializations. This mode is intended for testing purposes to increase tests coverage. See [Specialization testing documentation](https://github.com/oracle/graal/blob/master/truffle/docs/SpecializationTesting.md) for more details.
* Added [TruffleFile.readSymbolicLink](https://www.graalvm.org/truffle/javadoc/com/oracle/truffle/api/TruffleFile.html#readSymbolicLink--) method to read the symbolic link target.
* Added [ReportPolymorphism.Megamorphic](http://www.graalvm.org/truffle/javadoc/com/oracle/truffle/api/dsl/ReportPolymorphism.Megamorphic.html) annotation for expressing the "report only megamorphic specializations" use case when reporting polymorphism.
* Added new flags to inspect expansion during partial evaluation: `--engine.TraceMethodExpansion=truffleTier`, `--engine.TraceNodeExpansion=truffleTier`, `--engine.MethodExpansionStatistics=truffleTier` and `--engine.NodeExpansionStatistics=truffleTier`. Language implementations are encouraged to run with these flags enabled and investigate their output for unexpected results. See [Optimizing.md](https://github.com/oracle/graal/blob/master/truffle/docs/Optimizing.md) for details.
* Enabled by default the elastic allocation of Truffle compiler threads depending on the number of available processors, in both JVM and native modes. The old behavior, 1 or 2 compiler threads, can be explicitly enabled with `--engine.CompilerThreads=0`.
* Added `ThreadsActivationListener` to listen to thread enter and leave events in instruments.
* Added `TruffleInstrument.Env.getOptions(TruffleContext)` to retrieve context specific options for an instrument and `TruffleInstrument.getContextOptions()` to describe them. This is useful if an instrument wants to be configured per context. 
* Added `TruffleContext.isClosed()` to check whether a  truffle context is already closed. This is useful for instruments.
* Added `TruffleContext.closeCancelled` and `TruffleContext.closeResourceExhausted`  to allow instruments and language that create inner contexts to cancel the execution of a context.
* Added `TruffleContext.isActive` in addition to `TruffleContext.isEntered` and improved their documentation to indicate the difference.
* Added `ContextsListener.onContextResetLimit` to allow instruments to listen to context limit reset events from the polyglot API.
* All instances of `TruffleContext` accessible from instruments can now be closed by the instrument. Previously this was only possible for creators of the TruffleContext instance.
* Added the ability to create context and context thread locals in languages and instruments. See [ContextLocal](https://www.graalvm.org/truffle/javadoc/com/oracle/truffle/api/ContextLocal.html) and [ContextThreadLocal](https://www.graalvm.org/truffle/javadoc/com/oracle/truffle/api/ContextThreadLocal.html) for details.
* Removed the hard "maximum node count" splitting limit controlled by `TruffleSplittingMaxNumberOfSplitNodes` as well as the option itself.
* Removed polymorphism reporting from `DynamicObjectLibrary`. If the language wants to report polymorphism for a property access, it should do so manually using a cached specialization.
* The `iterations` for `LoopNode.reportLoopCount(source, iterations)` must now be >= 0.
* Added [NodeLibrary](https://www.graalvm.org/truffle/javadoc/com/oracle/truffle/api/interop/NodeLibrary.html), which provides guest language information associated with a particular Node location, local scope mainly and [TruffleLanguage.getScope](https://www.graalvm.org/truffle/javadoc/com/oracle/truffle/api/TruffleLanguage.html#getScope-C-) and [TruffleInstrument.Env.getScope](https://www.graalvm.org/truffle/javadoc/com/oracle/truffle/api/instrumentation/TruffleInstrument.Env.html#getScope-com.oracle.truffle.api.nodes.LanguageInfo-), which provides top scope object of a guest language.
* Deprecated com.oracle.truffle.api.Scope class and methods in TruffleLanguage and TruffleInstrument.Env, which provide the scope information through that class.
* Added scope information into InteropLibrary: [InteropLibrary.isScope](https://www.graalvm.org/truffle/javadoc/com/oracle/truffle/api/interop/InteropLibrary.html#isScope-java.lang.Object-), [InteropLibrary.hasScopeParent](https://www.graalvm.org/truffle/javadoc/com/oracle/truffle/api/interop/InteropLibrary.html#hasScopeParent-java.lang.Object-) and [InteropLibrary.getScopeParent](https://www.graalvm.org/truffle/javadoc/com/oracle/truffle/api/interop/InteropLibrary.html#getScopeParent-java.lang.Object-)
* Added utility method to find an instrumentable parent node [InstrumentableNode.findInstrumentableParent](https://www.graalvm.org/truffle/javadoc/com/oracle/truffle/api/instrumentation/InstrumentableNode.html#findInstrumentableParent-com.oracle.truffle.api.nodes.Node-).
* Deprecated `DebugScope.getArguments()` without replacement. This API was added without use-case.
* Added the [RootNode.isTrivial](https://www.graalvm.org/truffle/javadoc/com/oracle/truffle/api/nodes/RootNode.html#isTrivial) method, for specifying root nodes that are always more efficient to inline than not to.
* Added [ByteArraySupport](https://www.graalvm.org/truffle/javadoc/com/oracle/truffle/api/memory/ByteArraySupport.html): a helper class providing safe multi-byte primitive type accesses from byte arrays.
* Added a new base class for Truffle exceptions, see [AbstractTruffleException](https://www.graalvm.org/truffle/javadoc/com/oracle/truffle/api/exception/AbstractTruffleException.html). The original `TruffleException` has been deprecated. Added new interop messages for exception handling replacing the deprecated `TruffleException` methods.
* Added new messages to `InteropLibrary` related to exception handling:
    * Added `getExceptionType(Object)` that allows to specify the type of an exception, e.g. PARSE_ERROR. 
    * Added `isExceptionIncompleteSource(Object)` allows to specify whether the parse error contained unclosed brackets.
    * Added `getExceptionExitStatus(Object)` allows to specify the exit status of an exception of type EXIT.
    * Added `hasExceptionCause(Object)` and `getExceptionCause(Object)` to return the cause of this error
    * Added `hasExceptionStackTrace(Object)` and `getExceptionStackTrace(Object)` to return the guest stack this of this error. 
    * Added `hasExceptionMessage(Object)` and `getExceptionMessage(Object)` to provide an error message of the error.
    * Added `hasExecutableName(Object)` and `getExecutableName(Object)` to provide a method name similar to what was provided in `RootNode.getName()` but for executable objects.
    * Added `hasDeclaringMetaObject(Object)` and `getDeclaringMetaObject(Object)` to provide the meta object of the function. 
* Language implementations are recommended to perform the following steps to upgrade their exception implementation:
    * Convert non-internal guest language exceptions to `AbstractTruffleException`, internal errors should be refactored to no longer implement `TruffleException`.
    * Export new interop messages directly on the `AbstractTruffleException` subclass if necessary. Consider exporting `getExceptionType(Object)`, `getExceptionExitStatus(Object)` and `isExceptionIncompleteSource(Object)`. For other interop messages the default implementation should be sufficient for most use-cases. Consider using `@ExportLibrary(delegateTo=...)` to forward to a guest object stored inside of the exception.
    * Rewrite interop capable guest language try-catch nodes to the new interop pattern for handling exceptions. See `InteropLibrary#isException(Object)` for more information. 
    * Implement the new method `RootNode.translateStackTraceElement` which allows guest languages to transform stack trace elements to accessible guest objects for other languages.
    * Consider making executable interop objects of the guest language implement `InteropLibrary.hasExecutableName(Object)` and `InteropLibrary.hasDeclaringMetaObject(Object)`.
    * Make exception printing in the guest language use `InteropLibrary.getExceptionMessage(Object)`, `InteropLibrary.getExceptionCause(Object)` and `InteropLibrary.getExceptionStackTrace(Object)` for foreign exceptions to print them in the style of the language.
    * Make all exports of `InteropLibrary.throwException(Object)` throw an instance of `AbstractTruffleException`. This contract will be enforced in future versions when `TruffleException` will be removed.
    * Attention: Since [AbstractTruffleException](https://www.graalvm.org/truffle/javadoc/com/oracle/truffle/api/exception/AbstractTruffleException.html) is an abstract base class, not an interface, the exceptions the Truffle NFI throws do not extend UnsatisfiedLinkError anymore. This is an incompatible change for guest languages that relied on the exact exception class. The recommended fix is to catch AbstractTruffleException instead of UnsatisfiedLinkError.
* Added [TruffleInstrument.Env.getEnteredContext](https://www.graalvm.org/truffle/javadoc/com/oracle/truffle/api/instrumentation/TruffleInstrument.Env.html#getEnteredContext--) returning the entered `TruffleContext`.
* Added [DebuggerSession.setShowHostStackFrames](https://www.graalvm.org/truffle/javadoc/com/oracle/truffle/api/debug/DebuggerSession.html#setShowHostStackFrames-boolean-) and host `DebugStackFrame` and `DebugStackTraceElement`. This is useful for debugging of applications that use host interop.
* All Truffle Graal runtime options (-Dgraal.) which were deprecated in GraalVM 20.1 are removed. The Truffle runtime options are no longer specified as Graal options (-Dgraal.). The Graal options must be replaced by corresponding engine options specified using [polyglot API](https://www.graalvm.org/truffle/javadoc/org/graalvm/polyglot/Engine.Builder.html#option-java.lang.String-java.lang.String-).
* Deprecated the `com.oracle.truffle.api.object.dsl` API without replacement. The migration path is to use `DynamicObject` subclasses with the `com.oracle.truffle.api.object` API.
* A node parameter now needs to be provided to TruffleContext.enter() and TruffleContext.leave(Object). The overloads without node parameter are deprecated. This is useful to allow the runtime to compile the enter and leave code better if a node is passed as argument. 
* Added [DebuggerSession.suspendHere](https://www.graalvm.org/truffle/javadoc/com/oracle/truffle/api/debug/DebuggerSession.html#suspendHere-com.oracle.truffle.api.nodes.Node-) to suspend immediately at the current location of the current execution thread.
* Added [RootNode.prepareForAOT](https://www.graalvm.org/truffle/javadoc/com/oracle/truffle/api/nodes/RootNode.html#prepareForAOT) that allows to initialize root nodes for compilation that were not yet executed.
* Removed deprecation for `RootNode.getLanguage(Class<?>)`, it is still useful to efficiently access the associated language of a root node.
* Block node partial compilation is no longer eagerly triggered but only when the `--engine.MaximumGraalNodeCount` limit was reached once for a call target.
* Lifted the restriction that the dynamic type of a `DynamicObject` needs to be an instance of `ObjectType`, allowing any non-null object. Deprecated `Shape.getObjectType()` that has been replaced by `Shape.getDynamicType()`.
* Added [TruffleLanguage.Env.createHostAdapterClass](https://www.graalvm.org/truffle/javadoc/com/oracle/truffle/api/TruffleLanguage.Env.html#createHostAdapterClass-java.lang.Class:A-) to allow extending a host class and/or interfaces with a guest object via a generated host adapter class (JVM only).
* Deprecated the old truffle-node-count based inlining heuristic and related options (namely InliningNodeBudget and LanguageAgnosticInlining).
* Added `@GenerateLibrary.pushEncapsulatingNode()` that allows to configure whether encapsulating nodes are pushed or popped.

## Version 20.2.0
* Added new internal engine option `ShowInternalStackFrames` to show internal frames specific to the language implementation in stack traces.
* Added new identity APIs to `InteropLibrary`:
    * `hasIdentity(Object receiver)` to find out whether an object specifies identity
	* `isIdentical(Object receiver, Object other, InteropLibrary otherLib)` to compare the identity of two object
	* `isIdenticalOrUndefined(Object receiver, Object other)` export to specify the identity of an object.
	* `identityHashCode(Object receiver)` useful to implement maps that depend on identity.
* Added `TriState` utility class represents three states TRUE, FALSE and UNDEFINED.
* Added `InteropLibrary.getUncached()` and `InteropLibrary.getUncached(Object)` short-cut methods for convenience.
* Enabled by default the new inlining heuristic in which inlining budgets are based on Graal IR node counts and not Truffle Node counts.
* Added `ConditionProfile#create()` as an alias of `createBinaryProfile()` so it can be used like `@Cached ConditionProfile myProfile`. 
* Improved `AssumedValue` utility class: Code that reads the value but can not constant fold it does not need to deopt when the value changes.
* A `TruffleFile` for an empty path is no more resolved to the current working directory.
* Added [`SourceBuilder.canonicalizePath(boolean)`](https://www.graalvm.org/truffle/javadoc/com/oracle/truffle/api/source/Source.SourceBuilder.html) to control whether the `Source#getPath()` should be canonicalized.
* Deprecated and renamed `TruffleFile.getMimeType` to [TruffleFile.detectMimeType](https://www.graalvm.org/truffle/javadoc/com/oracle/truffle/api/TruffleFile.html#detectMimeType--). The new method no longer throws `IOException` but returns `null` instead.
* The languages are responsible for stopping and joining the stopped `Thread`s in the [TruffleLanguage.finalizeContext](https://www.graalvm.org/truffle/javadoc/com/oracle/truffle/api/TruffleLanguage.html#finalizeContext-C-).
* Added Truffle DSL `@Bind` annotation to common out expression for use in guards and specialization methods.
* Added the ability to disable adoption for DSL cached expressions with type node using `@Cached(value ="...", weak = true)`.
* Added an option not to adopt the parameter annotated by @Cached, using `@Cached(value ="...", adopt = false)`.
* Added `TruffleWeakReference` utility to be used on partial evaluated code paths instead of the default JDK `WeakReference`.
* Removed deprecated API in `com.oracle.truffle.api.source.Source`. The APIs were deprecated in 19.0.
* Added `CompilerDirectives.shouldNotReachHere()` as a short-cut for languages to indicate that a path should not be reachable neither in compiled nor interpreted code paths.
* All subclasses of `InteropException` do no longer provide a Java stack trace. They are intended to be thrown, immediately caught by the caller and not re-thrown. As a result they can now be allocated on compiled code paths and do no longer require a `@TruffleBoundary` or `transferToInterpreterAndInvalidate()` before use. Languages are encouraged to remove `@TruffleBoundary` annotations or leading `transferToInterpreterAndInvalidate()` method calls before interop exceptions are thrown. 
* All `InteropException` subclasses now offer a new `create` factory method to provide a cause. This cause should only be used if user provided guest application code caused the problem.
* The use of `InteropException.initCause` is now deprecated for performance reasons. Instead pass the cause when the `InteropException` is constructed. The method `initCause` will throw `UnsupportedOperationException` in future versions. Please validate all calls to `Throwable.initCause` for language or tool implementation code.
* Added [TruffleFile.isSameFile](https://www.graalvm.org/truffle/javadoc/com/oracle/truffle/api/TruffleFile.html#isSameFile-com.oracle.truffle.api.TruffleFile-java.nio.file.LinkOption...-) method to test if two `TruffleFile`s refer to the same physical file.
* Added new `EncapsulatingNodeReference` class to lookup read and write the current encapsulating node. Deprecated encapsulating node methods in `NodeUtil`.
* Added support for subclassing `DynamicObject` so that guest languages can directly base their object class hierarchy on it, add fields, and use `@ExportLibrary` on subclasses. Guest language object classes should implement `TruffleObject`.
* Added new [DynamicObjectLibrary](https://www.graalvm.org/truffle/javadoc/com/oracle/truffle/api/object/DynamicObjectLibrary.html) API for accessing and mutating properties and the shape of `DynamicObject` instances. This is the recommended API from now on. Other, low-level property access APIs will be deprecated and removed in a future release.

## Version 20.1.0
* Added `@GenerateLibrary(dynamicDispatchEnabled = false)` that allows to disable dynamic dispatch semantics for a library. The default is `true`.
* Added ability to load external default exports for libraries using a service provider. See `GenerateLibrary(defaultExportLookupEnabled = true)`.
* The use of `@NodeField` is now permitted in combination with `@GenerateUncached`, but it throws UnsupportedOperationException when it is used.
* It is now possible to specify a setter with `@NodeField`. The generated field then will be mutable.
* Removed deprecated interoperability APIs that were deprecated in 19.0.0. 
* Removed deprecated instrumentation APIs that were deprecated in 0.33
* The `PerformanceWarningsAreFatal` and `TracePerformanceWarnings` engine options take a comma separated list of performance warning types. Allowed warning types are `call` to enable virtual call warnings, `instanceof` to enable virtual instance of warnings and `store` to enables virtual store warnings. There are also `all` and `none` types to enable (disable) all performance warnings.
* Added [DebugValue#getRawValue()](https://www.graalvm.org/truffle/javadoc/com/oracle/truffle/api/debug/DebugValue.html) for raw guest language object lookup from same language.
* Added [DebugStackFrame#getRawNode()](https://www.graalvm.org/truffle/javadoc/com/oracle/truffle/api/debug/DebugStackFrame.html) for root node lookup from same language.
* Added [DebugException#getRawException()](https://www.graalvm.org/truffle/javadoc/com/oracle/truffle/api/debug/DebugException.html) for raw guest language exception lookup from same language.
* Added [DebugStackFrame#getRawFrame()](https://www.graalvm.org/truffle/javadoc/com/oracle/truffle/api/debug/DebugStackFrame.html) for underlying frame lookup from same language.
* Added `TruffleInstrument.Env.getPolyglotBindings()` that replaces now deprecated `TruffleInstrument.Env.getExportedSymbols()`.
* Added `@ExportLibrary(transitionLimit="3")` that allows the accepts condition of exported libraries to transition from true to false for a library created for a receiver instance. This is for example useful to export messages for array strategies. 
* Added `CompilationFailureAction` engine option which deprecates `CompilationExceptionsArePrinted `, `CompilationExceptionsAreThrown`, `CompilationExceptionsAreFatal` and `PerformanceWarningsAreFatal` options.
* Added `TreatPerformanceWarningsAsErrors` engine option which deprecates the `PerformanceWarningsAreFatal` option. To replace the `PerformanceWarningsAreFatal` option use the `TreatPerformanceWarningsAsErrors` with `CompilationFailureAction` set to `ExitVM`.
* Added `bailout` into performance warning kinds used by `TracePerformanceWarnings`, `PerformanceWarningsAreFatal` and `CompilationExceptionsAreFatal` options.
* Added [Option.deprecationMessage](https://www.graalvm.org/truffle/javadoc/com/oracle/truffle/api/Option.html#deprecationMessage--) to set the option deprecation reason.
* `engine.Mode` is now a supported option and no longer experimental.
* Added new meta-data APIs to `InteropLibrary`:
	* `has/getLanguage(Object receiver)` to access the original language of an object.
	* `has/getSourceLocation(Object receiver)` to access the source location of an object (e.g. of function or classes).
	* `toDisplayString(Object receiver, boolean allowsSideEffect)` to produce a human readable string.
	* `has/getMetaObject(Object receiver)` to access the meta-object of an object.
	* `isMetaObject(Object receiver)` to find out whether an object is a meta-object (e.g. Java class)
	* `getMetaQualifiedName(Object receiver)` to get the qualified name of the meta-object
	* `getMetaSimpleName(Object receiver)` to get the simple name of a the meta-object
	* `isMetaInstance(Object receiver, Object instance)` to check whether an object is an instance of a meta-object.
* Added `TruffleLanguage.getLanguageView` that allows to wrap values to add language specific information for primitive and foreign values.
* Added `TruffleLanguage.getScopedView` that allows to wrap values to add scoping and visibility to language values.
* Added `TruffleInstrument.Env.getScopedView` and `TruffleInstrument.Env.getLanguageView` to access language and scoped views from instruments.
* Added `TruffleInstrument.Env.getLanguageInfo` to convert language classes to `LanguageInfo`.
* Deprecated `TruffleLanguage.findMetaObject`, `TruffleLanguage.findSourceLocation`, `TruffleLanguage.toString` and `TruffleLanguage.isObjectOfLanguage`. Use the new interop APIs and language views as replacement.
* Added support for the value conversions of [DebugValue](https://www.graalvm.org/truffle/javadoc/com/oracle/truffle/api/debug/DebugValue.html) that provide the same functionality as value conversions on [Value](https://www.graalvm.org/sdk/javadoc/org/graalvm/polyglot/Value.html).
* Added [DebugValue#toDisplayString](https://www.graalvm.org/truffle/javadoc/com/oracle/truffle/api/debug/DebugValue.html#toDisplayString--) to convert the value to a language-specific string representation.
* Deprecated `DebugValue#as`, other conversion methods should be used instead.
* Clarify [InteropLibrary](https://www.graalvm.org/truffle/javadoc/com/oracle/truffle/api/interop/InteropLibrary.html) javadoc documentation of message exceptions. [UnsupportedMessageException](https://www.graalvm.org/truffle/javadoc/com/oracle/truffle/api/interop/UnsupportedMessageException.html) is thrown when the operation is never supported for the given receiver type. In other cases [UnknownIdentifierException](https://www.graalvm.org/truffle/javadoc/com/oracle/truffle/api/interop/UnknownIdentifierException.html) or [InvalidArrayIndexException](https://www.graalvm.org/truffle/javadoc/com/oracle/truffle/api/interop/InvalidArrayIndexException.html) are thrown.
* Added [TruffleLanguage.Env.initializeLanguage](https://www.graalvm.org/truffle/javadoc/com/oracle/truffle/api/TruffleLanguage.Env.html#initializeLanguage-com.oracle.truffle.api.nodes.LanguageInfo-) method to force language initialization.
* Values of `NAME` properties of [ReadVariableTag](https://www.graalvm.org/truffle/javadoc/com/oracle/truffle/api/instrumentation/StandardTags.ReadVariableTag.html#NAME) and [WriteVariableTag](https://www.graalvm.org/truffle/javadoc/com/oracle/truffle/api/instrumentation/StandardTags.WriteVariableTag.html#NAME) extended to allow an object or an array of objects with name and source location.
* Added support for asynchronous stack traces: [TruffleLanguage.Env.getAsynchronousStackDepth()](https://www.graalvm.org/truffle/javadoc/com/oracle/truffle/api/TruffleLanguage.Env.html#getAsynchronousStackDepth--), [RootNode.findAsynchronousFrames()](https://www.graalvm.org/truffle/javadoc/com/oracle/truffle/api/nodes/RootNode.html#findAsynchronousFrames-com.oracle.truffle.api.frame.Frame-), [TruffleInstrument.Env.setAsynchronousStackDepth()](https://www.graalvm.org/truffle/javadoc/com/oracle/truffle/api/instrumentation/TruffleInstrument.Env.html#setAsynchronousStackDepth-int-), [TruffleStackTrace.getAsynchronousStackTrace()](https://www.graalvm.org/truffle/javadoc/com/oracle/truffle/api/TruffleStackTrace.html#getAsynchronousStackTrace-com.oracle.truffle.api.CallTarget-com.oracle.truffle.api.frame.Frame-), [DebuggerSession.setAsynchronousStackDepth()](https://www.graalvm.org/truffle/javadoc/com/oracle/truffle/api/debug/DebuggerSession.html#setAsynchronousStackDepth-int-), [SuspendedEvent.getAsynchronousStacks()](https://www.graalvm.org/truffle/javadoc/com/oracle/truffle/api/debug/SuspendedEvent.html#getAsynchronousStacks--), [DebugException.getDebugAsynchronousStacks()](https://www.graalvm.org/truffle/javadoc/com/oracle/truffle/api/debug/DebugException.html#getDebugAsynchronousStacks--).

## Version 20.0.0
* Add [Layout#dispatch()](https://www.graalvm.org/truffle/javadoc/com/oracle/truffle/api/object/dsl/Layout.html#dispatch--) to be able to generate override of `ObjectType#dispatch()` method in the generated inner \*Type class.
* Deprecated engine options engine.InvalidationReprofileCount and engine.ReplaceReprofileCount. They no longer have any effect. There is no longer reprofiling after compilation. 
* Added [DebuggerSession.{suspend(), suspendAll,resume()}](https://www.graalvm.org/truffle/javadoc/com/oracle/truffle/api/debug/DebuggerSession.html) to allow suspending and resuming threads.
* Add new loop explosion mode [LoopExplosionKind#FULL_UNROLL_UNTIL_RETURN](https://www.graalvm.org/truffle/javadoc/com/oracle/truffle/api/nodes/ExplodeLoop.LoopExplosionKind.html#FULL_UNROLL_UNTIL_RETURN), which can be used to duplicate loop exits during unrolling until function returns.
* The default [LoopExplosionKind](https://www.graalvm.org/truffle/javadoc/com/oracle/truffle/api/nodes/ExplodeLoop.LoopExplosionKind.html) for `@ExplodeLoop` changed from `FULL_UNROLL` to `FULL_UNROLL_UNTIL_RETURN`, which we believe is more intuitive. We recommend reviewing your usages of `@ExplodeLoop`, especially those with `return`, `break` and `try/catch` in the loop body as those might duplicate more code than before.
* The `TruffleCheckNeverPartOfCompilation` option when building a native image is now enabled by default, ensuring `neverPartOfCompilation()` is not reachable for runtime compilation. Use `CompilerDirectives.bailout()` if you want to test when a compilation fails, otherwise avoid `neverPartOfCompilation()` in code reachable for runtime compilation (e.g., by using `@TruffleBoundary`).
* The `DirectoryStream` created by a relative `TruffleFile` passes relative `TruffleFile`s into the `FileVisitor`, even when an explicit [current working directory was set](https://www.graalvm.org/truffle/javadoc/com/oracle/truffle/api/TruffleLanguage.Env.html#setCurrentWorkingDirectory-com.oracle.truffle.api.TruffleFile-).
* Added `DebuggerTester.startExecute()` that allows to execute an arbitrary sequence of commands on the background thread.
* Time specification in `InteropLibrary` relaxed to allow a fixed timezone when no date is present.
* `TruffleLogger.getLogger` throws an `IllegalArgumentException` when given `id` is not a valid language or instrument id.
* [Node#getEncapsulatingSourceSection()](https://www.graalvm.org/truffle/javadoc/com/oracle/truffle/api/nodes/Node.html#getEncapsulatingSourceSection--) is no longer a fast-path method, because `getSourceSection()` is not fast-path.
* The algorithm used to generate a unique [URI](https://www.graalvm.org/truffle/javadoc/com/oracle/truffle/api/source/Source.html#getURI--) for a `Source` built without an `URI` was changed to SHA-256.
* Added [ExportLibrary.delegateTo](https://www.graalvm.org/truffle/javadoc/com/oracle/truffle/api/library/ExportLibrary.html#delegateTo--) attribute that allows to delegate all messages of a library to value of a final delegate field. This can be used in combination with `ReflectionLibrary` to improve the ability to build wrappers.
* `ReadVariableTag` and `WriteVariableTag` added to [StandardTags](https://www.graalvm.org/truffle/javadoc/com/oracle/truffle/api/instrumentation/StandardTags.html).

* Truffle TCK now checks that instrumentable nodes are not used in the context of a Library.
* Getter to check whether [TruffleContext](https://www.graalvm.org/truffle/javadoc/com/oracle/truffle/api/TruffleContext.html#isEntered--) is activated or not.
* All Truffle Graal runtime options (-Dgraal.) will be deprecated with 20.1. The Truffle runtime options are no longer specified as Graal options (-Dgraal.). The Graal options must be replaced by corresponding engine options specified using [polyglot API](https://www.graalvm.org/truffle/javadoc/org/graalvm/polyglot/Engine.Builder.html#option-java.lang.String-java.lang.String-). The `TRUFFLE_STRICT_OPTION_DEPRECATION` environment variable can be used to detect usages of deprecated Graal options. When the `TRUFFLE_STRICT_OPTION_DEPRECATION` is set to `true` and the deprecated Graal option is used the Truffle runtime throws an exception listing the used deprecated options and corresponding replacements.


## Version 19.3.0
* Added ability to obtain an [Internal Truffle File](https://www.graalvm.org/truffle/javadoc/com/oracle/truffle/api/TruffleLanguage.Env.html#getInternalTruffleFile-java.lang.String-). The internal file is located in the language home directories and it's readable even when IO is not allowed by the Context.
* Deprecated `TruffleLanguage.Env.getTruffleFile` use [getInternalTruffleFile](https://www.graalvm.org/truffle/javadoc/com/oracle/truffle/api/TruffleLanguage.Env.html#getInternalTruffleFile-java.lang.String-) for language standard library files located in language home or [getPublicTruffleFile](https://www.graalvm.org/truffle/javadoc/com/oracle/truffle/api/TruffleLanguage.Env.html#getPublicTruffleFile-java.lang.String-) for user files.
* Added primitive specializations to `CompilerAsserts.partialEvaluationConstant()`.
* Added the new `execute` method to `LoopNode`, which allows loops to return values.
* Added support for temporary [files](https://www.graalvm.org/truffle/javadoc/com/oracle/truffle/api/TruffleLanguage.Env.html#createTempFile-com.oracle.truffle.api.TruffleFile-java.lang.String-java.lang.String-java.nio.file.attribute.FileAttribute...-) and [directories](https://www.graalvm.org/truffle/javadoc/com/oracle/truffle/api/TruffleLanguage.Env.html#createTempDirectory-com.oracle.truffle.api.TruffleFile-java.lang.String-java.nio.file.attribute.FileAttribute...-).
* Threads created by the embedder may now be collected by the GC before they can be [disposed](https://www.graalvm.org/truffle/javadoc/com/oracle/truffle/api/TruffleLanguage.html#disposeThread-C-java.lang.Thread-). If languages hold onto thread objects exposed via `initializeThread` they now need to do so with `WeakReference` to avoid leaking thread instances.
* Support boolean literals in DSL expressions used in [@Specialization](https://www.graalvm.org/truffle/javadoc/com/oracle/truffle/api/dsl/Specialization) and [@Cached](https://www.graalvm.org/truffle/javadoc/com/oracle/truffle/api/dsl/Cached) fields.
* Added standard [block node](https://www.graalvm.org/truffle/javadoc/com/oracle/truffle/api/nodes/BlockNode.html) for language implementations. Using the block node allows the optimizing runtime to split big blocks into multiple compilation units. This optimization may be enabled using `--engine.PartialBlockCompilation` (on by default) and configured using `--engine.PartialBlockCompilationSize` (default 3000).
* Added new experimental inlining heuristic in which inlining budgets are based on Graal IR node counts and not Truffle Node counts. Enable with `-Dgraal.TruffleLanguageAgnosticInlining=true`.
* Deprecated `DynamicObject#isEmpty()`, `DynamicObject#size()`; use `Shape#getPropertyCount()` instead.
* Deprecated `Shape#getPropertyList(Pred)`, `Shape#getKeyList(Pred)`, `Shape#hasTransitionWithKey(Object)`, `Shape.Allocator#locationForValue(Object, EnumSet)` without replacement.
* Added [Scope.Builder#rootInstance(Object)](https://www.graalvm.org/truffle/javadoc/com/oracle/truffle/api/Scope.Builder.html#rootInstance-java.lang.Object-), [Scope#getRootInstance()](https://www.graalvm.org/truffle/javadoc/com/oracle/truffle/api/Scope.html#getRootInstance--) and [DebugScope#getRootInstance()](https://www.graalvm.org/truffle/javadoc/com/oracle/truffle/api/debug/DebugScope.html#getRootInstance--) to provide an instance of guest language representation of the root node (e.g. a guest language function).
* Debugger breakpoints can be restricted to a particular root instance via [Breakpoint.Builder#rootInstance(DebugValue)](https://www.graalvm.org/truffle/javadoc/com/oracle/truffle/api/debug/Breakpoint.Builder.html#rootInstance-com.oracle.truffle.api.debug.DebugValue-) and found later on via [DebugValue#getRootInstanceBreakpoints()](https://www.graalvm.org/truffle/javadoc/com/oracle/truffle/api/debug/DebugValue.html#getRootInstanceBreakpoints--).
* Deprecated `TruffleLanguage.getContextReference()` as this method is inefficient in many situations. The most efficient context lookup can be achieved knowing the current AST in which it is used by calling `Node.lookupContextReference(Class)`.
* Truffle languages and instruments no longer create `META-INF/truffle` files, but generate service implementations for [TruffleLanguage.Provider](https://www.graalvm.org/truffle/javadoc/com/oracle/truffle/api/TruffleLanguage.Provider.html) and [TruffleInstrument.Provider](https://www.graalvm.org/truffle/javadoc/com/oracle/truffle/api/instrumentation/TruffleInstrument.Provider.html) automatically. Recompiling the TruffleLanguage using the Truffle annotation processor automatically migrates the language.
* The Truffle DSL processor jar no longer requires the Truffle API or Graal SDK as a dependency. 
* Added interop messages for guest language exception objects: [InteropLibrary#isException(Object)](https://www.graalvm.org/truffle/javadoc/com/oracle/truffle/api/interop/InteropLibrary.html#isException-java.lang.Object-) and [InteropLibrary#throwException(Object)](https://www.graalvm.org/truffle/javadoc/com/oracle/truffle/api/interop/InteropLibrary.html#throwException-java.lang.Object-).
* [TruffleLanguage.patchContext](https://www.graalvm.org/truffle/javadoc/com/oracle/truffle/api/TruffleLanguage.html#patchContext-C-com.oracle.truffle.api.TruffleLanguage.Env-) is invoked for all languages whose contexts were created during context pre-initialization. Originally the `patchContext`  was invoked only for languages with initialized contexts.

## Version 19.2.0
* Added sub-process output (error output) [redirection into OutputStream](https://www.graalvm.org/truffle/javadoc/org/graalvm/polyglot/io/ProcessHandler.Redirect.html#stream-java.io.OutputStream-).
* Added `RootNode.getQualifiedName()` for a better distinction when printing stack traces. Languages are encouraged to implement it, in case it differs from the root name.
* Added methods to identify date, time, timezone, instant and duration values in `InteropLibrary` and TCK `TypeDescriptor`.
* Added ability to read the default time zone from the language Environment with `Env.getTimeZone()`.
* Deprecated `Env.parse` and added replacement APIs `Env.parseInternal` and `Env.parsePublic`. The new API requires to differentiate between parse calls that were invoked by the guest language user and those which are part of the internal language semantics. The separation avoids accidentally exposing access to internal languages. 
* Deprecated `Env.getLanguages()` and added replacement APIs `Env.getInternalLanguages()` and `Env.getPublicLanguages()`. 
* Added [Source.newBuilder(Source)](https://www.graalvm.org/truffle/javadoc/com/oracle/truffle/api/source/Source.html#newBuilder-com.oracle.truffle.api.source.Source-) that inherits Source properties from an existing Source.
* Added [RootBodyTag](https://www.graalvm.org/truffle/javadoc/com/oracle/truffle/api/instrumentation/StandardTags.RootBodyTag.html).

## Version 19.1.0
* `@GenerateUncached` is now inherited by subclasses.
* `NodeFactory` now supports `getUncachedInstance` that returns the uncached singleton.  
* Introduced Truffle process sandboxing. Added a [TruffleLanguage.Env.newProcessBuilder](https://www.graalvm.org/truffle/javadoc/com/oracle/truffle/api/TruffleLanguage.Env.html#newProcessBuilder-java.lang.String...-) method creating a new [TruffleProcessBuilder](https://www.graalvm.org/truffle/javadoc/com/oracle/truffle/api/io/TruffleProcessBuilder.html) to configure and start a new sub-process.
* Added support for reading environment variables, use [TruffleLanguage.Env.getEnvironment](https://www.graalvm.org/truffle/javadoc/com/oracle/truffle/api/TruffleLanguage.Env.html#getEnvironment--) to obtain process environment variables.
* `NodeFactory` now supports `getUncachedInstance` that returns the uncached singleton. 
* `@GenerateUncached` can now be used in combination with `@NodeChild` if execute signatures for all arguments are present.
* Removed deprecated automatic registration of the language class as a service.
* The [LanguageProvider](https://www.graalvm.org/truffle/javadoc/org/graalvm/polyglot/tck/LanguageProvider.html#createIdentityFunctionSnippet-org.graalvm.polyglot.Context-) can override the default verfication of the TCK `IdentityFunctionTest`.
* Removed deprecated and misspelled method `TruffleStackTrace#getStacktrace`.
* Removed deprecated methods`TruffleStackTraceElement#getStackTrace` and `TruffleStackTraceElement#fillIn` (use methods of `TruffleStackTrace` instead).
* `SlowPathException#fillInStackTrace` is now `final`.
* Added an ability to read a [path separator](https://www.graalvm.org/truffle/javadoc/com/oracle/truffle/api/TruffleLanguage.Env.html#getPathSeparator--) used to separate filenames in a path list.
* `@TruffleBoundary` methods that throw but are not annotated with `@TruffleBoundary(transferToInterpreterOnException=false)` will now transfer to the interpreter only once per `CallTarget` (compilation root).
* Added [TruffleFile.setAttribute](https://www.graalvm.org/truffle/javadoc/com/oracle/truffle/api/TruffleFile.html#setAttribute-com.oracle.truffle.api.TruffleFile.AttributeDescriptor-T-java.nio.file.LinkOption...-) to allow languages to set file attributes.

## Version 19.0.0
* Renamed version 1.0.0 to 19.0.0

## Version 1.0.0 RC15
* This version includes a major revision of the Truffle Interoperability APIs. Most existing APIs for Truffle Interoperability were deprecated. The compatiblity layer may cause significant performance reduction for interoperability calls. 
	* Please see the [Interop Migration Guide](https://github.com/oracle/graal/blob/master/truffle/docs/InteropMigration.md) for an overview and individual `@deprecated` javadoc tags for guidance.
	* Deprecated classes `ForeignAccess`, `Message`, `MessageResolution`, `Resolve` and `KeyInfo`. 
	* The following methods got deprecated:
		* `InteropException.raise`, with libraries there should be no need to convert checked exceptions to runtime exceptions.
		* `TruffleObject.getForeignAccess()`.
	* Introduced new classes: `InteropLibrary` and `InvalidArrayIndexException`.
	* Added `ObjectType.dispatch` to configure the dynamic dispatch and deprecated `ObjectType.getForeignAccessFactory`.
* Added Truffle Library API that allows language implementations to use polymorphic dispatch for receiver types with support for implementation specific caching/profiling with support for uncached dispatch. 
	* Please see the [Truffle Library Tutorial](https://github.com/oracle/graal/blob/master/truffle/docs/TruffleLibraries.md) for further details.
	* Introduced new package: `com.oracle.truffle.api.library`.
* Added `@GenerateUncached` to allow the generation of uncached Truffle DSL nodes accessible via the new static generated method`getUncached()`.
	* Set the default value for @Cached to `"create()"`. This allows `@Cached` to be used without attribute.
	* Added `@Cached(uncached="")` to specify the expression to use for the uncached node.
	* Added `@Cached(allowUncached=true)` to allow the cached expression to be reused as uncached expression. Only necessary if the cached expression is not trivial or there is no `getUncached()` static method in the node.
	* Added `@Cached#parameters` to allow to share the parameter specification for the cached and uncached version of a node.
	* Added `getUncached()` method to the following classes:
        - BranchProfile 
        - ByteValueProfile
        - ConditionProfile
        - DoubleValueProfile
        - FloatValueProfile
        - IntValueProfile 
        - LongValueProfile
        - LoopConditionProfile
        - PrimitiveValueProfile
        - ValueProfile
        - IndirectCallNode
* Truffle DSL can now properly handle checked exceptions in execute methods and specializations.
* Truffle DSL now guarantees to adopt nodes before they are executed in guards. Previously, nodes used in guards were only adopted for their second cached invocation.
* Added `@Cached.Shared` to allow sharing of cached values between specialization and exported Truffle Library methods.
* Added `Node.isAdoptable()` that allows `Node.getParent()` to always remain `null` even if the node is adopted by a parent. This allows to share nodes statically and avoid the memory leak for the parent reference.
* Added `NodeUtil.getCurrentEncapsulatingNode` to access the current encapsulating node in nodes that are not adoptable.
* Added the `Assumption.isValidAssumption` method that allows for simpler checking of assumptions in generated code. 
* Added Truffle DSL option `-Dtruffle.dsl.ignoreCompilerWarnings=true|false`, to ignore Truffle DSL compiler warnings. This is useful and recommended to be used for downstream testing.
* Added `@CachedContext` and `@CachedLanguage` for convenient language and context lookup in specializations or exported methods.
* Added `Node.lookupContextReference(Class)` and `Node.lookupLanguageReference(Class)` that allows for a more convenient lookup.
* Deprecated `RootNode.getLanguage(Class)`, the new language references should be used instead.
* Added `TruffleFile` aware file type detector
    - Added [TruffleFile.FileTypeDetector SPI](https://www.graalvm.org/truffle/javadoc/com/oracle/truffle/api/TruffleFile.FileTypeDetector.html) to detect a file MIME type and a file encoding. A language registering `FileTypeDetector` has to support all the MIME types recognized by the registered detector.
    - Added [TruffleFile.getMimeType method](https://www.graalvm.org/truffle/javadoc/com/oracle/truffle/api/TruffleFile.html#getMimeType--) to obtain a `TruffleFile` MIME type.
    - Added a possibility to set an [encoding in SourceBuilder](https://www.graalvm.org/truffle/javadoc/com/oracle/truffle/api/source/Source.SourceBuilder.html#encoding-java.nio.charset.Charset-)
    - The [Source builders](https://www.graalvm.org/truffle/javadoc/com/oracle/truffle/api/source/Source.html) are sandboxed for files and file URLs.
    - Removed usage of NIO `FileTypeDetector` for MIME type detection, language implementations have to migrate to `TruffleFile.FileTypeDetector`.
* TruffleFile's paths from image building time are translated in image execution time into new paths using Context's FileSystem. The absolute paths pointing to files in language homes in image generation time are resolved using image execution time language homes.
* Added [Env.isPolylgotAccessAllowed()](https://www.graalvm.org/truffle/javadoc/com/oracle/truffle/api/TruffleLanguage.Env.html#isPolyglotAccessAllowed--) to check whether polyglot access (e.g. access to polyglot builtins) is allowed.
* The methods `Env.getPolyglotBindings()` and `Env.importSymbol` and `Env.exportSymbol` now throw a `SecurityException` if polyglot access not allowed.
* Added `DebugValue.isNull()` to check for null values, `DebugValue.execute()` to be able to execute values and `DebugValue.asString()` to get the String from String values.
* Added the [TruffleFile.getAttribute](https://www.graalvm.org/truffle/javadoc/com/oracle/truffle/api/TruffleFile.html#getAttribute-com.oracle.truffle.api.TruffleFile.AttributeDescriptor-java.nio.file.LinkOption...-) method to read a single file's attribute and [TruffleFile.getAttributes] (https://www.graalvm.org/truffle/javadoc/com/oracle/truffle/api/TruffleFile.html#getAttributes-java.util.Collection-java.nio.file.LinkOption...-) method to read file's attributes as a bulk operation.

## Version 1.0.0 RC14
* Removed some deprecated elements:
    - EventBinding.getFilter
    - TruffleLanguage ParsingRequest.getFrame and ParsingRequest.getLocation
    - LoopCountReceiver
    - EventContext.parseInContext
    - NativeLibraryDescriptor.getBindings
    - Instrumenter.attachFactory and Instrumenter.attachListener
    - SuppressFBWarnings
    - TruffleBoundary.throwsControlFlowException
    - DebuggerTester.startEval
    - ExactMath.exact methods
    - TruffleInstrument.toString
    - TruffleInstrument.findMetaObject
    - TruffleInstrument.findSourceLocation
    - constructor of JSONStringBuilder
    - constructor of JSONHelper
    - constructor of CompilerDirectives
    - constructor of ExactMath
    - constructor of Truffle
    - constructor of NodeUtil
    - TruffleException.isTimeout
    - TruffleGraphBuilderPlugins.registerUnsafeLoadStorePlugins
    - TypedObject
    - Node.getLanguage
    - TVMCI.findLanguageClass
    - ExecutionContext and RootNode.getExecutionContext
    - FrameAccess.NONE
    - RootNode.setCalltarget
    - DirectCallNode.call and IndirectCallNode.call
    - FrameInstance.getFrame
    - Node.getAtomicLock
    - ExplodeLoop.merge
    - AcceptMessage
    - RootNode.reportLoopCount
    - GraalTruffleRuntime.getQueuedCallTargets
    - PrimitiveValueProfile.exactCompare
    - BranchProfile.isVisited
    - DebugStackFrame.iterator and DebugStackFrame.getValue
* The [@Option](http://www.graalvm.org/truffle/javadoc/com/oracle/truffle/api/Option.html) annotation can now specify the [stability](https://www.graalvm.org/truffle/javadoc/org/graalvm/options/OptionStability.html) of an option.
* Fixed the case of the method [`TruffleStackTrace.getStacktrace`](https://www.graalvm.org/truffle/javadoc/com/oracle/truffle/api/TruffleStackTrace.html#getStacktrace-java.lang.Throwable-) to `TruffleStackTrace.getStackTrace`.
* Added a getter for [name separator](https://www.graalvm.org/truffle/javadoc/com/oracle/truffle/api/TruffleLanguage.Env.html#getFileNameSeparator--) used by `TruffleFile`'s paths.
* Added support for receiver object in a frame's Scope: [Scope.Builder receiver(String, Object)](https://www.graalvm.org/truffle/javadoc/com/oracle/truffle/api/Scope.Builder.html#receiver-java.lang.String-java.lang.Object-), [Scope.getReceiver()](https://www.graalvm.org/truffle/javadoc/com/oracle/truffle/api/Scope.html#getReceiver--), [Scope.getReceiverName()](https://www.graalvm.org/truffle/javadoc/com/oracle/truffle/api/Scope.html#getReceiverName--) and [DebugScope.getReceiver()](https://www.graalvm.org/truffle/javadoc/com/oracle/truffle/api/debug/DebugScope.html#getReceiver--).
* Added [engine bound TruffleLogger for instruments](file:///Users/tom/Projects/graal/tzezula/graal/truffle/javadoc/com/oracle/truffle/api/instrumentation/TruffleInstrument.Env.html#getLogger-java.lang.String-). The engine bound logger can be used by threads executing without any context.

## Version 1.0.0 RC13
* Added [Debugger.getSessionCount()](https://www.graalvm.org/truffle/javadoc/com/oracle/truffle/api/debug/Debugger.html#getSessionCount--) to return the number of active debugger sessions.
* The [TruffleFile.getName()](https://www.graalvm.org/truffle/javadoc/com/oracle/truffle/api/TruffleFile.html#getName--) returns `null` for root directory.
* `TruffleLanguage` can [register additional services](https://www.graalvm.org/truffle/javadoc/com/oracle/truffle/api/TruffleLanguage.Env.html#registerService-java.lang.Object-). This change also deprecates the automatic registration of the language class as a service.
* Enabled the [experimental monomorphization heuristic](https://github.com/oracle/graal/blob/master/truffle/docs/splitting/) as default. Old heuristic still available as legacy, but will be removed soon.
* Added [TypeDescriptor.instantiable(instanceType, vararg, parameterTypes)](https://www.graalvm.org/truffle/javadoc/org/graalvm/polyglot/tck/TypeDescriptor.html#instantiable-org.graalvm.polyglot.tck.TypeDescriptor-boolean-org.graalvm.polyglot.tck.TypeDescriptor...-) into TCK to support instantiable types.
* The name of an [@Option](http://www.graalvm.org/truffle/javadoc/com/oracle/truffle/api/Option.html) can now start with a lowercase letter.
* Allowed navigation from host class to host symbol (companion object for static members) via the synthetic member `"static"`.
* Moved `getStackTrace` and `fillIn` from [TruffleStackTraceElement](https://www.graalvm.org/truffle/javadoc/com/oracle/truffle/api/TruffleStackTraceElement.html) to [TruffleStackTrace](https://www.graalvm.org/truffle/javadoc/com/oracle/truffle/api/TruffleStackTrace.html).




## Version 1.0.0 RC12
* Fixed: [Env.asHostException()](https://www.graalvm.org/truffle/javadoc/com/oracle/truffle/api/TruffleLanguage.Env.html#asHostException-java.lang.Throwable-) should throw an `IllegalArgumentException` if the provided value is not a host exception.
* Changed host exceptions' [getExceptionObject()](https://www.graalvm.org/truffle/javadoc/com/oracle/truffle/api/TruffleException.html#getExceptionObject--) to return the original host exception object.

## Version 1.0.0 RC11
* `Source` can be created from a relative `TruffleFile`.
* `Source` can be created without content using `Source.CONTENT_NONE` constant.
* `SourceSection` can be created from line/column information by [Source.createSection(startLine,startColumn,endLine,endColumn)](http://www.graalvm.org/truffle/javadoc/com/oracle/truffle/api/source/Source.html#createSection-int-int-int-int-).
* Added [SourceSection.hasLines()](http://www.graalvm.org/truffle/javadoc/com/oracle/truffle/api/source/SourceSection.html#hasLines--), [SourceSection.hasColumns()](http://www.graalvm.org/truffle/javadoc/com/oracle/truffle/api/source/SourceSection.html#hasColumns--) and [SourceSection.hasCharIndex()](http://www.graalvm.org/truffle/javadoc/com/oracle/truffle/api/source/SourceSection.html#hasCharIndex--) to distinguish which positions are defined and which are not.
* `DebuggerSession` [accepts source-path](http://www.graalvm.org/truffle/javadoc/com/oracle/truffle/api/debug/DebuggerSession.html#setSourcePath-java.lang.Iterable-) for source [resolution](http://www.graalvm.org/truffle/javadoc/com/oracle/truffle/api/debug/DebuggerSession.html#resolveSource-com.oracle.truffle.api.source.Source-).
* Added Java interop support for string to primitive type conversion.

## Version 1.0.0 RC10
* Added support for setting current working directory for TruffleFiles, see [Env.setCurrentWorkingDirectory](http://www.graalvm.org/truffle/javadoc/com/oracle/truffle/api/TruffleLanguage.Env.html#setCurrentWorkingDirectory-com.oracle.truffle.api.TruffleFile-)
* Removed deprecated `TruffleLanguage.Env.newSourceBuilder`.
* Added `TruffleLanguage.Env.isPreInitialization` method to determine whether the context is being pre-initialized.
* Added `ArrayUtils` API providing additional array and/or string operations that may be intrinsified by the compiler.
* Added a possibility to obtain a [relative URI](http://www.graalvm.org/truffle/javadoc/com/oracle/truffle/api/TruffleFile.html#toRelativeUri--) for a relative `TruffleFile`.
* Added `ForeignAccess.createAccess` method taking a [supplier of language check node](http://www.graalvm.org/truffle/javadoc/com/oracle/truffle/api/interop/ForeignAccess.html#createAccess-com.oracle.truffle.api.interop.ForeignAccess.StandardFactory-java.util.function.Supplier-), deprecated the `ForeignAccess.create` method with languageCheck `RootNode` parameter.

## Version 1.0.0 RC9

* Added support for setting the `ThreadGroup` and `stackSize` on truffle thread creation in `TruffleLanguage.Env.createThread`.
* Added `Instrumenter.lookupExecutionEventNode()` to find an execution event node inserted at the node's location by an event binding.
* Added `SourceElement.ROOT` and `StepConfig.suspendAnchors()` to tune debugger stepping.
* Added `KeyInfo.READ_SIDE_EFFECTS` and `KeyInfo.WRITE_SIDE_EFFECTS` to inform about side-effects of READ/WRITE messages.
* Added `DebugValue.hasReadSideEffects()` and `DebugValue.hasWriteSideEffects()` to test for side-effects of reading or writing the value.

## Version 1.0.0 RC8

* Added `SuspendedEvent.setReturnValue` to change the return value of the currently executed source location.
* Deprecated `FrameSlot#getIndex` without replacement.
* Added `TruffleInstrument.Env.startServer()` to get a virtual message-based server provided via `MessageTransport` service.
* Added `TruffleFile.relativize`, `TruffleFile.startsWith`, `TruffleFile.endsWith`, `TruffleFile.createLink`,  `TruffleFile.createSymbolicLink`, `TruffleFile.getOwner`, `TruffleFile.getGroup`, `TruffleFile.newDirectoryStream`, `TruffleFile.visit`, `TruffleFile.copy` methods.

## Version 1.0.0 RC7

* Truffle was relicensed from GPLv2 with CPE to Universal Permissive License (UPL).
* Made all Truffle DSL annotations retention policy CLASS instead of RUNTIME. Reflecting DSL annotations at runtime is no longer possible. It is recommended to use `@Introspectable` instead.

* Removed deprecated FrameDescriptor#shallowCopy (deprecated since 1.0.0 RC3).
* Removed deprecated FrameSlot#getFrameDescriptor (deprecated since 1.0.0 RC3).

## Version 1.0.0 RC6

* Added support for byte based sources:
	* Byte based sources may be constructed using a `ByteSequence` or from a `TruffleFile` or `URL`. Whether sources are interpreted as character or byte based sources depends on the specified language.
	* `Source.hasBytes()` and `Source.hasCharacters()` may be used to find out whether a source is character or byte based.
	* Added `Source.getBytes()` to access the contents of byte based sources.
	* `TruffleLanguage.Registration.mimeType` is now deprecated in favor of `TruffleLanguage.Registration.byteMimeTypes` and `TruffleLanguage.Registration.characterMimeTypes`.
	* Added `TruffleLanguage.Registration.defaultMimeType` to define a default MIME type. This is mandatory if a language specifies more than one MIME type.
* `TruffleLanguage.Registration.id()` is now mandatory for all languages and reserved language ids will now be checked by the annotation processor.
* Deprecated Source builders and aligned them with polyglot source builders.
	* e.g. `Source.newBuilder("chars").name("name").language("language").build()` can be translated to `Source.newBuilder("language", "chars", "name").build()`
	* This is a preparation step for removing Truffle source APIs in favor of polyglot Source APIs in a future release.
* Deprecated `Source.getInputStream()`. Use `Source.getCharacters()` or `Source.getBytes()` instead.
* Deprecated `TruffleLanguage.Env.newSourceBuilder(String, TruffleFile)`. Use  `Source.newBuilder(String, TruffleFile)` instead.
* Added `Source.findLanguage` and `Source.findMimeType` to resolve languages and MIME types.
* The method `Source.getMimeType()` might now return `null`. Source builders now support `null` values for `mimeType(String)`.
* A `null` source name will no longer lead to an error but will be translated to `Unnamed`.
* Added `TruffleFile.normalize` to allow explicit normalization of `TruffleFile` paths. `TruffleFile` is no longer normalized by default.
* Added `Message#EXECUTE`, `Message#INVOKE`, `Message#NEW`.
* Deprecated `Message#createExecute(int)`, `Message#createInvoke(int)`, `Message#createNew(int)` as the arity argument is no longer needed. Jackpot rules available (run `mx jackpot --apply`).
* Removed APIs for deprecated packages: `com.oracle.truffle.api.vm`, `com.oracle.truffle.api.metadata`, `com.oracle.truffle.api.interop.java`
* Removed deprecated class `TruffleTCK`.
* Debugger API methods now throw [DebugException](http://www.graalvm.org/truffle/javadoc/com/oracle/truffle/api/debug/DebugException.html) on language failures.
* Deprecated API methods that use `java.beans` package in [AllocationReporter](http://www.graalvm.org/truffle/javadoc/com/oracle/truffle/api/instrumentation/AllocationReporter.html) and [Debugger](http://www.graalvm.org/truffle/javadoc/com/oracle/truffle/api/debug/Debugger.html). New add/remove listener methods were introduced as a replacement.
* [FrameDescriptor](http://www.graalvm.org/truffle/javadoc/com/oracle/truffle/api/frame/FrameDescriptor.html) no longer shares a lock with a RootNode.

## Version 1.0.0 RC5

* Added `TruffleLanguage.Env.isHostFunction`.
* Added Java interop support for converting executable values to legacy functional interfaces without a `@FunctionalInterface` annotation.
* Added `TruffleLogger.getLogger(String)` to obtain the root loger of a language or instrument.
* Introduced per language [context policy](http://www.graalvm.org/truffle/javadoc/com/oracle/truffle/api/TruffleLanguage.ContextPolicy.html). Languages are encouraged to configure the most permissive policy that they can support.
* Added `TruffleLanguage.areOptionsCompatible` to allow customization of the context policy based on options.
* Changed default context policy from SHARED to EXCLUSIVE, i.e. there is one exclusive language instance per polyglot or inner context by default. This can be configured by the language
using the [context policy](http://www.graalvm.org/truffle/javadoc/com/oracle/truffle/api/TruffleLanguage.ContextPolicy.html).
* TruffleInstrument.Env.lookup(LanguagInfo, Class) now requires to be entered in a context for the current thread.
* Removed deprecated FindContextNode (deprecated since 0.25).
* All languages now need to have a public zero argument constructor. Using a static singleton field is no longer supported.
* Renamed and changed the return value of the method for TruffleLanguage.initializeMultiContext to TruffleLanguage.initializeMultipleContexts. The original method remains but is now deprecated.
* Added [SourceSectionFilter#includes](http://www.graalvm.org/truffle/javadoc/com/oracle/truffle/api/instrumentation/SourceSectionFilter.html#includes-com.oracle.truffle.api.nodes.Node-)
* Deprecating `FrameSlot#getKind` and `FrameSlot#setKind` in favor of `FrameDescriptor#getFrameSlotKind` and `FrameDescriptor#setFrameSlotKind`.
* The `FrameDescriptor` is now thread-safe from the moment it is first passed to a RootNode constructor.
  * The list returned by [FrameDescriptor#getSlots](http://www.graalvm.org/truffle/javadoc/com/oracle/truffle/api/frame/FrameDescriptor.html#getSlots--) no longer reflects future changes in the FrameDescriptor. This is an incompatible change.
  * The set returned by [FrameDescriptor#getIdentifiers](http://www.graalvm.org/truffle/javadoc/com/oracle/truffle/api/frame/FrameDescriptor.html#getIdentifiers--) no longer reflects future changes in the FrameDescriptor. This is an incompatible change.
* Added [LanguageInfo#isInteractive](http://www.graalvm.org/truffle/javadoc/com/oracle/truffle/api/nodes/LanguageInfo.html#isInteractive--)
* Added [DebugStackFrame#getLanguage](http://www.graalvm.org/truffle/javadoc/com/oracle/truffle/api/debug/DebugStackFrame.html#getLanguage--)

## Version 1.0.0 RC3

* Removed deprecated ResultVerifier.getDefaultResultVerfier.
* Deprecated `com.oracle.truffle.api.frame.FrameDescriptor.shallowCopy` and `com.oracle.truffle.api.frame.FrameSlot.getFrameDescriptor`
* Added [DebugValue#set](http://www.graalvm.org/truffle/javadoc/com/oracle/truffle/api/debug/DebugValue.html#set-java.lang.Object-) to set primitive values to a debug value.
* Added support for [logging](http://www.graalvm.org/truffle/javadoc/com/oracle/truffle/api/TruffleLogger.html) in Truffle languages and instruments.

## Version 1.0.0 RC2

* Added notification when [multiple language contexts](http://www.graalvm.org/truffle/javadoc/com/oracle/truffle/api/TruffleLanguage.html#initializeMultiContext--) were created for a language instance. Allows languages to invalidate assumptions only valid with a single context. Returning true also allows to enable caching of ASTs per language and not only per context.
* Added [asBoxedGuestValue](http://www.graalvm.org/truffle/javadoc/com/oracle/truffle/api/TruffleLanguage.Env.html#asBoxedGuestValue-java.lang.Object-) method that allows to expose host members for primitive interop values.
* Added default value `"inherit"` to [TruffleLanguage.Registration#version](http://www.graalvm.org/truffle/javadoc/com/oracle/truffle/api/TruffleLanguage.Registration.html#version--) which makes the language to inherit version from [Engine#getVersion](http://www.graalvm.org/truffle/javadoc/org/graalvm/polyglot/Engine.html#getVersion--).
* Changed default value of [TruffleInstrument.Registration#version](http://www.graalvm.org/truffle/javadoc/com/oracle/truffle/api/TruffleInstrument.Registration.html#version--) from `""` to `"inherit"` which makes the instrument to inherit version from [Engine#getVersion](http://www.graalvm.org/truffle/javadoc/org/graalvm/polyglot/Engine.html#getVersion--). An instrument previously not specifying any version will newly get version from Engine.
* Added new annotation @IncomingConverter and @OutgoingConverter to declare methods for [generated wrappers](http://www.graalvm.org/truffle/javadoc/com/oracle/truffle/api/instrumentation/GenerateWrapper.html) that allow to convert values when they are exposed to or introduced by the instrumentation framework.
* The documentation of [FrameDescriptor#getSize](http://www.graalvm.org/truffle/javadoc/com/oracle/truffle/api/frame/FrameDescriptor.html#getSize--) clarifies that it returns the size of an array which is needed for storing all the slots in it using their `FrameSlot#getIndex()` as a position in the array. (The number may be bigger than the number of slots, if some slots are removed.)
* Added an `InstrumentExceptionsAreThrown` engine option to propagate exceptions thrown by instruments.
* Added [Instrumenter.visitLoadedSourceSections](http://www.graalvm.org/truffle/javadoc/com/oracle/truffle/api/instrumentation/Instrumenter.html#visitLoadedSourceSections-com.oracle.truffle.api.instrumentation.SourceSectionFilter-com.oracle.truffle.api.instrumentation.LoadSourceSectionListener-) to be notified about loaded source sections that corresponds to a filter.
* Added [DebugValue#canExecute](http://www.graalvm.org/truffle/javadoc/com/oracle/truffle/api/debug/DebugValue.html#canExecute--) to distinguish executable values and [DebugValue#getProperty](http://www.graalvm.org/truffle/javadoc/com/oracle/truffle/api/debug/DebugValue.html#getProperty-java.lang.String-) to get a property value by its name.
* Removed deprecated `TruffleLanguage.Env.lookupSymbol` method.
* All Truffle source objects are now automatically weakly internalized when created using the source builder. The source builder will now return the same instance for every source where it was previously just equal.
* Added `Source.Builder.cached(boolean)` and `Source.isCached()` to configure caching behavior by source.
* Removed deprecated `Source.getCode()` and `SourceSection.getCode`.

## Version 1.0.0 RC1

* As announced in 0.27 all classes in package com.oracle.truffle.api.vm are now deprecated.
	* Deprecated all classes in com.oracle.truffle.api.vm. Replacements can be found in the org.graalvm.polyglot package.
	* Deprecated all classes in com.oracle.truffle.api.interop.java. Replacements for embedders can be found in org.graalvm.polyglot. Replacements for language implementations can be found in TruffleLanguage.Env. See deprecated documentation on the individual methods for details.
	* Deprecated TruffleTCK. Use the [new TCK](https://github.com/oracle/graal/blob/master/truffle/docs/TCK.md) instead.
	* Deprecated Debugger#find(PolyglotEngine)
	* Added Debugger#find(TruffleInstrument.Env) and Debugger#find(Engine)
* Added [FileSystem](http://www.graalvm.org/truffle/javadoc/org/graalvm/polyglot/io/FileSystem.html) SPI to allow embedder to virtualize TruffleLanguage Input/Output operations.
* Added [EventContext.lookupExecutionEventNodes](http://www.graalvm.org/truffle/javadoc/com/oracle/truffle/api/instrumentation/EventContext.html#lookupExecutionEventNodes-java.util.Collection-) to lookup all execution event nodes created by the bindings at the source location.
* Added `TruffleLanguage#getLanguageHome` to return the language directory in the GraalVM distribution or the location of the language Jar file.
* Added [TryBlockTag](http://www.graalvm.org/truffle/javadoc/com/oracle/truffle/api/instrumentation/StandardTags.TryBlockTag.html) as a new standard tag to mark program locations to be considered as try blocks, that are followed by a catch.
* Added [DebugException](http://www.graalvm.org/truffle/javadoc/com/oracle/truffle/api/debug/DebugException.html), debugger methods that execute guest language code throws that exception and it's possible to [create exception breakpoints](http://www.graalvm.org/truffle/javadoc/com/oracle/truffle/api/debug/Breakpoint.html#newExceptionBuilder-boolean-boolean-) that suspend when guest language exception occurs.
* Added [DebugStackTraceElement](http://www.graalvm.org/truffle/javadoc/com/oracle/truffle/api/debug/DebugStackTraceElement.html) as a representation of exception stack trace.
* Added [Breakpoint.Kind](http://www.graalvm.org/truffle/javadoc/com/oracle/truffle/api/debug/Breakpoint.Kind.html) to distinguish different breakpoint kinds.
* Added [ResultVerifier.getDefaultResultVerifier](http://www.graalvm.org/truffle/javadoc/org/graalvm/polyglot/tck/ResultVerifier.html#getDefaultResultVerifier--).
* Added [addToHostClassPath](http://www.graalvm.org/truffle/javadoc/com/oracle/truffle/api/TruffleLanguage.Env.html#addToHostClassPath-com.oracle.truffle.api.TruffleFile-) method that can be used to allow guest language users to add to the host class path.
* Added new permission TruffleLanguage.Env#isNativeAccessAllowed to control access to the Truffle NFI.
* Changed default permissions in language launchers to full access. The embedding API still defaults to restricted access.
* Added [TruffleInstrument.onFinalize](http://www.graalvm.org/truffle/javadoc/com/oracle/truffle/api/instrumentation/TruffleInstrument.html#onFinalize-com.oracle.truffle.api.instrumentation.TruffleInstrument.Env-) that can be overridden to be notified about closing of Engine, while still having access to other instruments.
* Deprecated `TraceASTJSON` option and related APIs.

## Version 0.33

* This release contains major changes to the instrumentation framework.
	* Deprecated @[Instrumentable](http://www.graalvm.org/truffle/javadoc/com/oracle/truffle/api/instrumentation/Instrumentable.html) and replaced it with [InstrumentableNode](http://www.graalvm.org/truffle/javadoc/com/oracle/truffle/api/instrumentation/InstrumentableNode.html). Please see [InstrumentableNode](http://www.graalvm.org/truffle/javadoc/com/oracle/truffle/api/instrumentation/InstrumentableNode.html) on how to specify instrumentable nodes in 0.32.
	* Added @[GenerateWrapper](http://www.graalvm.org/truffle/javadoc/com/oracle/truffle/api/instrumentation/GenerateWrapper.html) for automatic wrapper generation.
	* Added a [standard expression tag](http://www.graalvm.org/truffle/javadoc/com/oracle/truffle/api/instrumentation/StandardTags.ExpressionTag.html), that allows languages to expose expressions for tools to use.
	* Added the ability to listen to [input values](http://www.graalvm.org/truffle/javadoc/com/oracle/truffle/api/instrumentation/ExecutionEventNode.html#onInputValue-com.oracle.truffle.api.frame.VirtualFrame-com.oracle.truffle.api.instrumentation.EventContext-int-java.lang.Object-) of instrumentable child nodes by specifying [input filters](http://www.graalvm.org/truffle/javadoc/com/oracle/truffle/api/instrumentation/Instrumenter.html#attachExecutionEventFactory-com.oracle.truffle.api.instrumentation.SourceSectionFilter-com.oracle.truffle.api.instrumentation.SourceSectionFilter-T-).
	* Added the the ability to [save](http://www.graalvm.org/truffle/javadoc/com/oracle/truffle/api/instrumentation/ExecutionEventNode.html#saveInputValue-com.oracle.truffle.api.frame.VirtualFrame-int-java.lang.Object-) and [load](http://www.graalvm.org/truffle/javadoc/com/oracle/truffle/api/instrumentation/ExecutionEventNode.html#getSavedInputValues-com.oracle.truffle.api.frame.VirtualFrame-) instrumentable child input values in ExecutionEventNode subclasses.
	* Renamed Instrumenter#attachListener/Factory to Instrumenter#attachExecutionEventListener/Factory. (jackpot rule available)
	* Automatic instrumentation [wrapper generation](http://www.graalvm.org/truffle/javadoc/com/oracle/truffle/api/instrumentation/GenerateWrpper.html) now delegates non execute abstract methods to the delegate node.
	* Added a [Tag](http://www.graalvm.org/truffle/javadoc/com/oracle/truffle/api/instrumentation/Tag.html) base class now required to be used by all tags.
	* Added [tag identifiers](http://www.graalvm.org/truffle/javadoc/com/oracle/truffle/api/instrumentation/Tag.Identifier.html) to allow the [lookup](http://www.graalvm.org/truffle/javadoc/com/oracle/truffle/api/instrumentation/Tag.html#findProvidedTag-com.oracle.truffle.api.nodes.LanguageInfo-java.lang.String-) of language specific tags in tools without compile time dependency to the languguage.
	* Added assertions to verify that instrumentable nodes that are annotated with a standard tag return a source section if their root node returns a source section.
	* Added assertions to verify that execution events always return interop values.
	* Added the ability for instrumentable nodes to a expose a [node object](http://www.graalvm.org/truffle/javadoc/com/oracle/truffle/api//instrumentation/InstrumentableNode.html#getNodeObject--). This object is intended to contain language specific properties of the node.
* Added expression-stepping into debugger APIs. To support debugging of both statements and expressions, following changes were made:
	* Added [SourceElement](http://www.graalvm.org/truffle/javadoc/com/oracle/truffle/api/debug/SourceElement.html) enum to provide a list of source syntax elements known to the debugger.
	* Added [StepConfig](http://www.graalvm.org/truffle/javadoc/com/oracle/truffle/api/debug/StepConfig.html) class to represent a debugger step configuration.
	* Added [Debugger.startSession()](http://www.graalvm.org/truffle/javadoc/com/oracle/truffle/api/debug/Debugger.html#startSession-com.oracle.truffle.api.debug.SuspendedCallback-com.oracle.truffle.api.debug.SourceElement...-) accepting a list of source elments to enable stepping on them.
	* Added [Breakpoint.Builder.sourceElements](http://www.graalvm.org/truffle/javadoc/com/oracle/truffle/api/debug/Breakpoint.Builder.html#sourceElements-com.oracle.truffle.api.debug.SourceElement...-) to specify which source elements will the breakpoint adhere to.
	* Added [SuspendedEvent.getInputValues](http://www.graalvm.org/truffle/javadoc/com/oracle/truffle/api/debug/SuspendedEvent.html#getInputValues--) to get possible input values of the current source element.
	* Removed deprecated methods on [SuspendedEvent](http://www.graalvm.org/truffle/javadoc/com/oracle/truffle/api/debug/SuspendedEvent.html).
* Added column filters on [SourceSectionFilter.Builder](http://www.graalvm.org/truffle/javadoc/com/oracle/truffle/api/instrumentation/SourceSectionFilter.Builder.html) and [Breakpoint.Builder](http://www.graalvm.org/truffle/javadoc/com/oracle/truffle/api/debug/Breakpoint.Builder.html).
* Added [Instrumenter.attachExecuteSourceListener](http://www.graalvm.org/truffle/javadoc/com/oracle/truffle/api/instrumentation/Instrumenter.html#attachExecuteSourceListener-com.oracle.truffle.api.instrumentation.SourceFilter-T-boolean-) to be able to [listen](http://www.graalvm.org/truffle/javadoc/com/oracle/truffle/api/instrumentation/ExecuteSourceListener.html) on [source execution events](http://www.graalvm.org/truffle/javadoc/javadoc/com/oracle/truffle/api/instrumentation/ExecuteSourceEvent.html).
* Added [InstrumentableNode.findNearestNodeAt](http://www.graalvm.org/truffle/javadoc/com/oracle/truffle/api/instrumentation/InstrumentableNode.html#findNearestNodeAt-int-java.util.Set-) to be able to find the nearest tagged node to the given source character index. This is used to auto-correct breakpoint locations.
* Added [Breakpoint.ResolveListener](http://www.graalvm.org/truffle/javadoc/com/oracle/truffle/api/debug/Breakpoint.ResolveListener.html) to listen on breakpoint location resolution. Breakpoints are now resolved after the source is to be executed for the first time and breakpoint location is adjusted to match the nearest instrumentable node.
* Added new DSL annotation @[Executed](http://www.graalvm.org/truffle/javadoc/com/oracle/truffle/api/dsl/Executed.html) that allows to manually specify executed node fields.
* The Truffle Node traversal order was slightly changed to always respect field declaration order (super class before sub class).
* The [Assumption](http://www.graalvm.org/truffle/javadoc/com/oracle/truffle/api/Assumption.html) interface has an additional override for the `invalidate` method to provide a message for debugging purposes.
* Deprecated `KeyInfo.Builder`. Use bitwise constants in the KeyInfo class instead. Introduced new flag KeyInfo.INSERTABLE to indicate that a key can be inserted at a particular location, but it does not yet exist.
* Deprecated `TruffleLanguage#getLanguageGlobal`, implement [top scopes](http://www.graalvm.org/truffle/javadoc/com/oracle/truffle/api/instrumentation/TruffleInstrument.Env.html#findTopScopes-java.lang.String-) instead.
* Deprecated `TruffleLanguage#findExportedSymbol`, use the [polyglot bindings](http://www.graalvm.org/truffle/javadoc/com/oracle/truffle/api/TruffleLanguage.Env.html#getPolyglotBindings--) TruffleLanguage.Env for exporting symbols into the polyglot scope explicitely. The polyglot scope no longer supports implicit exports, they should be exposed using [top scopes](http://www.graalvm.org/truffle/javadoc/com/oracle/truffle/api/instrumentation/TruffleInstrument.Env.html#findTopScopes-java.lang.String-) instead.
* Remove deprecated `TruffleInstrument#describeOptions` and TruffleLanguage#describeOptions
* Remove deprecated `TruffleLanguage.Env#lookupSymbol` without replacement.
* Remove deprecated `TruffleLanguage.Env#importSymbols`, use the polyglot bindings instead.
* Removed deprecated APIs and public debug classes in truffle.api.object and truffle.object packages, respectively.
* Removed internal truffle.object package from javadoc.
* Added the compiler directive [castExact](http://www.graalvm.org/truffle/javadoc/com/oracle/truffle/api/CompilerDirectives.html#castExact-java.lang.Object-java.lang.Class-).
* Added skipped exception types: `IndexOutOfBoundsException`, `BufferOverflowException`, and `BufferUnderflowException`.
* Introduced support for the experimental automated monomorphization feature:
    * The [Node.reportPolymorphicSpecialize](http://www.graalvm.org/truffle/javadoc/com/oracle/truffle/api/nodes/Node.html#reportPolymorphicSpecialize) method which notifies the runtime that a node has specialized to a more polymorphic state.
    * The [ReportPolymorphism](http://www.graalvm.org/truffle/javadoc/com/oracle/truffle/api/dsl/ReportPolymorphism.html) and [ReportPolymorphism.Exclude](http://www.graalvm.org/truffle/javadoc/com/oracle/truffle/api/dsl/ReportPolymorphism.Exclude.html) annotations which the DSL uses to generate (or not generate) calls to [Node.reportPolymorphicSpecialize](http://www.graalvm.org/truffle/javadoc/com/oracle/truffle/api/nodes/Node.html#reportPolymorphicSpecialize--).
* Added `TruffleException.getSourceLocation()` for syntax errors which don't have a `Node`.
* Changed member lookup on `Class` host objects (as obtained by e.g. `obj.getClass()`) to expose `Class` instance members, while `TruffleLanguage.Env.lookupHostSymbol(String)` returns a companion object providing the static members of the class and serving as a constructor.



## Version 0.32

* Added [SuspendAnchor](http://www.graalvm.org/truffle/javadoc/com/oracle/truffle/api/debug/SuspendAnchor.html) enum class that describes where, within a guest language source section, the suspend position is and [Breakpoint.Builder.suspendAnchor()](http://www.graalvm.org/truffle/javadoc/com/oracle/truffle/api/debug/Breakpoint.Builder.html#suspendAnchor-com.oracle.truffle.api.debug.SuspendAnchor-) to be able to break before or after the source section.
* Deprecated `SuspendedEvent.isHaltedBefore()`, [SuspendedEvent.getSuspendAnchor()](http://www.graalvm.org/truffle/javadoc/com/oracle/truffle/api/debug/SuspendedEvent.html#getSuspendAnchor--) is to be used instead.
* Added new interop message [REMOVE](http://www.graalvm.org/truffle/javadoc/com/oracle/truffle/api/interop/Message.html#REMOVE) with the appropriate foreign access methods [ForeignAccess.sendRemove](http://www.graalvm.org/truffle/javadoc/com/oracle/truffle/api/interop/ForeignAccess.html#sendRemove-com.oracle.truffle.api.nodes.Node-com.oracle.truffle.api.interop.TruffleObject-java.lang.Object-) and [KeyInfo.isRemovable flag](http://www.graalvm.org/truffle/javadoc/com/oracle/truffle/api/interop/KeyInfo.html#isRemovable-int-).
* Added [SourceFilter](http://www.graalvm.org/truffle/javadoc/com/oracle/truffle/api/instrumentation/SourceFilter.html) for source-only based filtering in instrumentation.
* Changed semantics of [UnexpectedResultException](http://www.graalvm.org/truffle/javadoc/com/oracle/truffle/api/nodes/UnexpectedResultException.html) when used in [Specialization#rewriteOn](http://www.graalvm.org/truffle/javadoc/com/oracle/truffle/api/dsl/Specialization.html#rewriteOn--) to indicate that a result is already available and no other specialization methods need to be invoked in Truffle DSL.

## Version 0.31

* Removed deprecated `com.oracle.truffle.api.source.LineLocation` class.
* Added `RootNode#isCaptureFramesForTrace()` to allow subclasses to configure capturing of frames in `TruffleException` instances and `TruffleStackTraceElement#getFrame()` to access the captured frames.
* [MaterializedFrame](http://www.graalvm.org/truffle/javadoc/com/oracle/truffle/api/frame/MaterializedFrame.html) changed to extend [VirtualFrame](http://www.graalvm.org/truffle/javadoc/com/oracle/truffle/api/frame/VirtualFrame.html), to be able to call methods taking `VirtualFrame` from behind Truffle boundary.
* Added [ExecutableNode](http://www.graalvm.org/truffle/javadoc/com/oracle/truffle/api/nodes/ExecutableNode.html), [TruffleLanguage.parse(InlineParsingRequest)](http://www.graalvm.org/truffle/javadoc/com/oracle/truffle/api/TruffleLanguage.html#parse-com.oracle.truffle.api.TruffleLanguage.InlineParsingRequest-) and [TruffleInstrument.Env.parseInline](http://www.graalvm.org/truffle/javadoc/com/oracle/truffle/api/instrumentation/TruffleInstrument.Env.html#parseInline-com.oracle.truffle.api.source.Source-com.oracle.truffle.api.nodes.Node-com.oracle.truffle.api.frame.MaterializedFrame-) to parse an inline code snippet at the provided location and produce an AST fragment that can be executed using frames valid at the provided location. `ParsingRequest.getLocation()` and `ParsingRequest.getFrame()` methods were deprecated in favor of `InlineParsingRequest`, `EventContext.parseInContext()` was deprecated in favor of `TruffleInstrument.Env.parseInline()`.
* [RootNode](http://www.graalvm.org/truffle/javadoc/com/oracle/truffle/api/nodes/RootNode.html) now extends [ExecutableNode](http://www.graalvm.org/truffle/javadoc/com/oracle/truffle/api/nodes/ExecutableNode.html).
* Removed deprecated methods `TruffleLanguage.parse(Source, Node, String...)` and `TruffleLanguage.evalInContext(Source, Node, MaterializedFrame)` and constructor `RootNode(Class, SourceSection, FrameDescriptor)`.
* Java Interop now wraps exceptions thrown by Java method invocations in host exceptions.
* Added [JavaInterop.isHostException](http://www.graalvm.org/truffle/javadoc/com/oracle/truffle/api/interop/java/JavaInterop.html#isHostException-java.lang.Throwable-) and [JavaInterop.asHostException](http://www.graalvm.org/truffle/javadoc/com/oracle/truffle/api/interop/java/JavaInterop.html#asHostException-java.lang.Throwable-) to identify and unwrap host exceptions, respectively.
* Added support for `TruffleLanguage` context pre-initialization in the native image. To support context pre-initialization a language has to implement the [patchContext](http://www.graalvm.org/truffle/javadoc/com/oracle/truffle/api/TruffleLanguage#patchContext-C-com.oracle.truffle.api.TruffleLanguage.Env-) method.
* The profiler infrastructure (`CPUSampler`, `CPUTracer` and `MemoryTracer`) moved to a new tools suite.
* Added [LanguageInfo.isInternal](http://www.graalvm.org/truffle/javadoc/com/oracle/truffle/api/nodes/LanguageInfo.html#isInternal--)
* Removed special Java interop support for `java.util.Map`.
* Added a mechanism to unwind execution nodes in instrumentation by [EventContext.createUnwind](http://www.graalvm.org/truffle/javadoc/com/oracle/truffle/api/instrumentation/EventContext.html#createUnwind-java.lang.Object-), [ExecutionEventListener.onUnwind](http://www.graalvm.org/truffle/javadoc/com/oracle/truffle/api/instrumentation/ExecutionEventListener.html#onUnwind-com.oracle.truffle.api.instrumentation.EventContext-com.oracle.truffle.api.frame.VirtualFrame-java.lang.Object-), [ExecutionEventNode.onUnwind](http://www.graalvm.org/truffle/javadoc/com/oracle/truffle/api/instrumentation/ExecutionEventNode.html#onUnwind-com.oracle.truffle.api.frame.VirtualFrame-java.lang.Object-) and [ProbeNode.onReturnExceptionalOrUnwind](http://www.graalvm.org/truffle/javadoc/com/oracle/truffle/api/instrumentation/ProbeNode.html#onReturnExceptionalOrUnwind-com.oracle.truffle.api.frame.VirtualFrame-java.lang.Throwable-boolean-). [ProbeNode.UNWIND_ACTION_REENTER](http://www.graalvm.org/truffle/javadoc/com/oracle/truffle/api/instrumentation/ProbeNode.html#UNWIND_ACTION_REENTER) constant added.
* Deprecated `ProbeNode.onReturnExceptional()` in favor of `ProbeNode.onReturnExceptionalOrUnwind()`.
* The wrapper node specification has changed, see [ProbeNode](http://www.graalvm.org/truffle/javadoc/com/oracle/truffle/api/instrumentation/ProbeNode.html). If the annotation processor is used (`@Instrumentable` annotation) then just a recompile is required. Manually written wrappers need to be updated.
* Added [SuspendedEvent.prepareUnwindFrame](http://www.graalvm.org/truffle/javadoc/com/oracle/truffle/api/debug/SuspendedEvent.html#prepareUnwindFrame-com.oracle.truffle.api.debug.DebugStackFrame-) to unwind frame(s) during debugging.
* Added [DebuggerTester](http://www.graalvm.org/truffle/javadoc/com/oracle/truffle/api/debug/DebuggerTester.html#DebuggerTester-org.graalvm.polyglot.Context.Builder-) constructor that takes `Context.Builder`.
* Removed deprecated [DebuggerTester](http://www.graalvm.org/truffle/javadoc/com/oracle/truffle/api/debug/DebuggerTester.html) constructor that takes the legacy `PolyglotEngine.Builder`.
* Removed deprecated methods in `JavaInterop`: `isNull`, `isArray`, `isBoxed`, `unbox`, `getKeyInfo`.
* Disallowed `null` as `FrameSlot` identifier.
* Removed deprecated `FrameSlot` constructor and `FrameDescriptor.create` methods.
* Changed the behavior of exception handling (TruffleException) to capture stack frames lazily

## Version 0.30

* Truffle languages are being [finalized](http://www.graalvm.org/truffle/javadoc/com/oracle/truffle/api/TruffleLanguage##finalizeContext-C-) before disposal. This allows languages to run code with all languages still in a valid state. It is no longer allowed to access other languages during language disposal.
* Truffle languages can now declare dependent languages. This allows to take influence on the disposal order.
* All classes of the [com.oracle.truffle.api.metadata](http://www.graalvm.org/truffle/javadoc/com/oracle/truffle/api/metadata/package-summary.html) package were deprecated. As a replacement use [Scope](http://www.graalvm.org/truffle/javadoc/com/oracle/truffle/api/Scope.html), [TruffleLanguage.findLocalScopes](http://www.graalvm.org/truffle/javadoc/com/oracle/truffle/api/TruffleLanguage.html#findLocalScopes-C-com.oracle.truffle.api.nodes.Node-com.oracle.truffle.api.frame.Frame-) and [TruffleInstrument.Env.findLocalScopes](http://www.graalvm.org/truffle/javadoc/com/oracle/truffle/api/instrumentation/TruffleInstrument.Env.html#findLocalScopes-com.oracle.truffle.api.nodes.Node-com.oracle.truffle.api.frame.Frame-) instead.
* Added the ability to access [top scopes](http://www.graalvm.org/truffle/javadoc/com/oracle/truffle/api/instrumentation/TruffleInstrument.Env.html#findTopScopes-java.lang.String-) of languages and [exported symbols](http://www.graalvm.org/truffle/javadoc/com/oracle/truffle/api/instrumentation/TruffleInstrument.Env.html#getExportedSymbols--) of the polyglot scope using the instrumentation API.
* Added the ability to access [top scopes](http://www.graalvm.org/truffle/javadoc/com/oracle/truffle/api/debug/DebuggerSession.html#getTopScope-java.lang.String-) and [exported symbols](http://www.graalvm.org/truffle/javadoc/com/oracle/truffle/api/debug/DebuggerSession.html#getExportedSymbols--) using the debugger API.
* Added the [and](graal/truffle/javadoc/com/oracle/truffle/api/instrumentation/SourceSectionFilter.Builder.html#and-com.oracle.truffle.api.instrumentation.SourceSectionFilter-) method to the [SourceSectionFilter Builder](http://www.graalvm.org/truffle/javadoc/com/oracle/truffle/api/instrumentation/SourceSectionFilter.Builder.html) which allows composing filters.
* Added the new profiler infrastructure, including the [CPU sampler](http://www.graalvm.org/truffle/javadoc/com/oracle/truffle/tools/profiler/CPUSampler.html), [CPU tracer](http://www.graalvm.org/truffle/javadoc/com/oracle/truffle/tools/profiler/CPUTracer.html) and an experimental [Memory tracer](http://www.graalvm.org/truffle/javadoc/com/oracle/truffle/tools/profiler/MemoryTracer.html).
* Added a new [TCK SPI](https://github.com/graalvm/graal/blob/master/truffle/docs/TCK.md) based on the org.graalvm.polyglot API to test a language inter-operability. To test the language inter-operability implement the [LanguageProvider](http://www.graalvm.org/truffle/javadoc/org/graalvm/polyglot/tck/LanguageProvider.html).
* Removed all deprecated API in com.oracle.truffle.api.dsl.
* New interop messages [HAS_KEYS](http://www.graalvm.org/truffle/javadoc/com/oracle/truffle/api/interop/Message.html#HAS_KEYS) and [IS_INSTANTIABLE](http://www.graalvm.org/truffle/javadoc/com/oracle/truffle/api/interop/Message.html#IS_INSTANTIABLE) added, with the appropriate foreign access methods [ForeignAccess.sendHasKeys](http://www.graalvm.org/truffle/javadoc/com/oracle/truffle/api/interop/ForeignAccess.html#sendHasKeys-com.oracle.truffle.api.nodes.Node-com.oracle.truffle.api.interop.TruffleObject-) and [ForeignAccess.sendIsInstantiable](http://www.graalvm.org/truffle/javadoc/com/oracle/truffle/api/interop/ForeignAccess.html#sendIsInstantiable-com.oracle.truffle.api.nodes.Node-com.oracle.truffle.api.interop.TruffleObject-).
* New interop foreign access factory [ForeignAccess.StandardFactory](http://www.graalvm.org/truffle/javadoc/com/oracle/truffle/api/interop/ForeignAccess.StandardFactory.html) replaces the version-specific factories, the deprecated ForeignAccess.Factory10 and ForeignAccess.Factory18 were removed, ForeignAccess.Factory26 was deprecated.
* [@MessageResolution](http://www.graalvm.org/truffle/javadoc/com/oracle/truffle/api/interop/MessageResolution.html) automatically applies default value to boolean HAS/IS messages depending on presence of message handlers of corresponding messages.
* Added instrumentation API for listening on contexts and threads changes: [Instrumenter.attachContextsListener](http://www.graalvm.org/truffle/javadoc/com/oracle/truffle/api/instrumentation/Instrumenter.html#attachContextsListener-T-boolean-), [ContextsListener](http://www.graalvm.org/truffle/javadoc/com/oracle/truffle/api/instrumentation/ContextsListener.html), [Instrumenter.attachThreadsListener](http://www.graalvm.org/truffle/javadoc/com/oracle/truffle/api/instrumentation/Instrumenter.html#attachThreadsListener-T-boolean-) and [ThreadsListener](http://www.graalvm.org/truffle/javadoc/com/oracle/truffle/api/instrumentation/ThreadsListener.html).
* Added debugger representation of a context [DebugContext](http://www.graalvm.org/truffle/javadoc/com/oracle/truffle/api/debug/DebugContext.html) and API for listening on contexts and threads changes: [DebuggerSession.setContextsListener](http://www.graalvm.org/truffle/javadoc/com/oracle/truffle/api/debug/DebuggerSession.html#setContextsListener-com.oracle.truffle.api.debug.DebugContextsListener-boolean-), [DebugContextsListener](http://www.graalvm.org/truffle/javadoc/com/oracle/truffle/api/debug/DebugContextsListener.html), [DebuggerSession.setThreadsListener](http://www.graalvm.org/truffle/javadoc/com/oracle/truffle/api/debug/DebuggerSession.html#setThreadsListener-com.oracle.truffle.api.debug.DebugThreadsListener-boolean-) and [DebugThreadsListener](http://www.graalvm.org/truffle/javadoc/com/oracle/truffle/api/debug/DebugThreadsListener.html).
* Added [TruffleContext.getParent](http://www.graalvm.org/truffle/javadoc/com/oracle/truffle/api/TruffleContext.html#getParent--) to provide the hierarchy of inner contexts.
* Added [TruffleLanguage.Env.getContext](http://www.graalvm.org/truffle/javadoc/com/oracle/truffle/api/TruffleLanguage.Env.html#getContext--) for use by language implementations to obtain the environment's polyglot context.

## Version 0.29

* [SourceSectionFilter.Builder.includeInternal](http://www.graalvm.org/truffle/javadoc/com/oracle/truffle/api/instrumentation/SourceSectionFilter.Builder.html#includeInternal-boolean-) added to be able to exclude internal code from instrumentation.
* Debugger step filtering is extended with [include of internal code](http://www.graalvm.org/truffle/javadoc/com/oracle/truffle/api/debug/SuspensionFilter.Builder.html#includeInternal-boolean-) and [source filter](http://www.graalvm.org/truffle/javadoc/com/oracle/truffle/api/debug/SuspensionFilter.Builder.html#sourceIs-java.util.function.Predicate-). By default, debugger now does not step into internal code, unless a step filter that is set to include internal code is applied.
* [DebugScope.getSourceSection](http://www.graalvm.org/truffle/javadoc/com/oracle/truffle/api/debug/DebugScope.html#getSourceSection--) added to provide source section of a scope.

## Version 0.28
4-Oct-2017

* Truffle languages may support [access](http://www.graalvm.org/truffle/javadoc/com/oracle/truffle/api/TruffleLanguage.html#isThreadAccessAllowed-java.lang.Thread-boolean-) to contexts from multiple threads at the same time. By default the language supports only single-threaded access.
* Languages now need to use the language environment to [create](http://www.graalvm.org/truffle/javadoc/com/oracle/truffle/api/TruffleLanguage.Env.html#createThread-java.lang.Runnable-) new threads for a context. Creating Threads using the java.lang.Thread constructor is no longer allowed and will be blocked in the next release.
* Added `JavaInterop.isJavaObject(Object)` method overload.
* Deprecated helper methods in `JavaInterop`: `isNull`, `isArray`, `isBoxed`, `unbox`, `getKeyInfo`. [ForeignAccess](http://www.graalvm.org/truffle/javadoc/com/oracle/truffle/api/interop/ForeignAccess.html) already provides equivalent methods: `sendIsNull`, `sendIsArray`, `sendIsBoxed`, `sendUnbox`, `sendKeyInfo`, respectively.
* Deprecated all String based API in Source and SourceSection and replaced it with CharSequence based APIs. Automated migration with Jackpot rules is available (run `mx jackpot --apply`).
* Added [Source.Builder.language](http://www.graalvm.org/truffle/javadoc/com/oracle/truffle/api/source/Source.Builder.html#language-java.lang.String-) and [Source.getLanguage](http://www.graalvm.org/truffle/javadoc/com/oracle/truffle/api/source/Source.html#getLanguage--) to be able to set/get source langauge in addition to MIME type.
* Added the [inCompilationRoot](http://www.graalvm.org/truffle/javadoc/com/oracle/truffle/api/CompilerDirectives.html#inCompilationRoot--) compiler directive.
* Deprecated TruffleBoundary#throwsControlFlowException and introduced TruffleBoundary#transferToInterpreterOnException.

## Version 0.27
16-Aug-2017

* The Truffle API now depends on the Graal SDK jar to also be on the classpath.
* Added an implementation of org.graalvm.polyglot API in Truffle.
* API classes in com.oracle.truffe.api.vm package will soon be deprecated. Use the org.graalvm.polyglot API instead.
* Added [SourceSectionFilter.Builder](http://www.graalvm.org/truffle/javadoc/com/oracle/truffle/api/instrumentation/SourceSectionFilter.Builderhtml).`rootNameIs(Predicate<String>)` to filter for source sections based on the name of the RootNode.
* Added [AllocationReporter](http://www.graalvm.org/truffle/javadoc/com/oracle/truffle/api/instrumentation/AllocationReporter.html) as a service for guest languages to report allocation of guest language values.
* Added [Instrumenter.attachAllocationListener](http://www.graalvm.org/truffle/javadoc/com/oracle/truffle/api/instrumentation/Instrumenter.html#attachAllocationListener-com.oracle.truffle.api.instrumentation.AllocationEventFilter-T-), [AllocationEventFilter](http://www.graalvm.org/truffle/javadoc/com/oracle/truffle/api/instrumentation/AllocationEventFilter.html), [AllocationListener](http://www.graalvm.org/truffle/javadoc/com/oracle/truffle/api/instrumentation/AllocationListener.html) and [AllocationEvent](http://www.graalvm.org/truffle/javadoc/com/oracle/truffle/api/instrumentation/AllocationEvent.html) for profilers to be able to track creation and size of guest language values.
* Added [RootNode.getCurrentContext](http://www.graalvm.org/truffle/javadoc/com/oracle/truffle/api/nodes/RootNode.html), [TruffleLanguage.getCurrentLanguage(Class)](http://www.graalvm.org/truffle/javadoc/com/oracle/truffle/api/TruffleLanguage.html), [TruffleLanguage.getCurrentContext(Class)](http://www.graalvm.org/truffle/javadoc/com/oracle/truffle/api/TruffleLanguage.html) to allow static lookups of the language and context.
* Added an id property to [TruffleLanguage.Registration](http://www.graalvm.org/truffle/javadoc/com/oracle/truffle/api/TruffleLanguage.Registration#id) to specify a unique identifier for each language. If not specified getName().toLowerCase() will be used. The registration id will be mandatory in future releases.
* Added an internal property to [TruffleLanguage.Registration](http://www.graalvm.org/truffle/javadoc/com/oracle/truffle/api/TruffleLanguage.Registration#internal) to specify whether a language is intended for internal use only. For example the Truffle Native Function Interface is a language that should be used from other languages only.
* Added an internal property to [TruffleInstrument.Registration](http://www.graalvm.org/truffle/javadoc/com/oracle/truffle/api/instrumentation/TruffleInstrument.Registration#internal) to specify whether a internal is intended for internal use by other instruments or languages only.
* Added the ability to describe options for languages and instruments using [TruffleLanguage.getOptionDescriptors()](http://www.graalvm.org/truffle/javadoc/com/oracle/truffle/api/TruffleLanguage.html) and [TruffleInstrument.getOptionDescriptors](http://www.graalvm.org/truffle/javadoc/com/oracle/truffle/api/instrumentation/TruffleInstrument.html). User provided options are available to the language using TruffleLanguage.Env.getOptions() and TruffleInstrument.Env.getOptions().
* Added JavaInterop.isJavaObject(TruffleObject) and JavaInterop.asJavaObject(TruffleObject) to check and convert back to host language object from a TruffleObject.
* Added [TruffleException](http://www.graalvm.org/truffle/javadoc/com/oracle/truffle/api/TruffleException.html) to allow languages to throw standardized error information.
* [Guest language stack traces](http://www.graalvm.org/truffle/javadoc/com/oracle/truffle/api/TruffleStackTraceElement.html) are now collected automatically for each exception thrown and passed through a CallTarget.
* Added RootNode.isInternal to indicate if a RootNode is considered internal and should not be shown to the guest language programmer.
* Added TruffleLanguage.lookupSymbol to be implemented by languages to support language agnostic lookups in the top-most scope.
* Added TruffleLanguage.Env.getApplicationArguments() to access application arguments specified by the user.
* Added [@Option](http://www.graalvm.org/truffle/javadoc/com/oracle/truffle/api/Option.html) annotation to allow simple declaration of options in TruffleLanguage or TruffleInstrument subclasses.
* Added [TruffleLanguage.RunWithPolyglotRule](http://www.graalvm.org/truffle/javadoc/com/oracle/truffle/tck/TruffleRunner.RunWithPolyglotRule.html) JUnit rule to allow running unit tests in the context of a polyglot engine.
* Added implementationName property to [TruffleLanguage.Registration](http://www.graalvm.org/truffle/javadoc/com/oracle/truffle/api/TruffleLanguage.Registration#implementationName) to specify a human readable name of the language implementation name.
* Added TruffleLanguage.Env.lookupSymbol(String) to be used by other languages to support language lookups in their top-most scope.
* Added TruffleLanguage.Env.lookupHostSymbol(String) to be used by other languages to support language lookups from the host language.
* Added TruffleLanguage.Env.isHostLookupAllowed() to find out whether host lookup is generally allowed.
* Added Node#notifyInserted(Node) to notify the instrumentation framework about changes in the AST after the first execution.
* Added TruffleLanguage.Env.newContextBuilder() that allows guest languages to create inner language contexts/environments by returning TruffleContext instances.
* Added a concept of breakpoints shared accross sessions, associated with Debugger instance: [Debugger.install](http://www.graalvm.org/truffle/javadoc/com/oracle/truffle/api/debug/Debugger.html#install-com.oracle.truffle.api.debug.Breakpoint-), [Debugger.getBreakpoints](http://www.graalvm.org/truffle/javadoc/com/oracle/truffle/api/debug/Debugger.html#getBreakpoints--) and a possibility to listen on breakpoints changes: [Debugger.PROPERTY_BREAKPOINTS](http://www.graalvm.org/truffle/javadoc/com/oracle/truffle/api/debug/Debugger.html#PROPERTY_BREAKPOINTS), [Debugger.addPropertyChangeListener](http://www.graalvm.org/truffle/javadoc/com/oracle/truffle/api/debug/Debugger.html#addPropertyChangeListener-java.beans.PropertyChangeListener-) and [Debugger.removePropertyChangeListener](http://www.graalvm.org/truffle/javadoc/com/oracle/truffle/api/debug/Debugger.html#removePropertyChangeListener-java.beans.PropertyChangeListener-). [Breakpoint.isModifiable](http://www.graalvm.org/truffle/javadoc/com/oracle/truffle/api/debug/Breakpoint.html#isModifiable--) added to be able to distinguish the shared read-only copy of installed Breakpoints.
* [TruffleInstrument.Env.getLanguages()](http://www.graalvm.org/truffle/javadoc/com/oracle/truffle/api/instrumentation/TruffleInstrument.Env.html#getLanguages--) returns languages by their IDs instead of MIME types when the new polyglot API is used.
* Deprecated [ExactMath.addExact(int, int)](http://www.graalvm.org/truffle/javadoc/com/oracle/truffle/api/ExactMath.html#addExact-int-int-), [ExactMath.addExact(long, long)](http://www.graalvm.org/truffle/javadoc/com/oracle/truffle/api/ExactMath.html#addExact-long-long-), [ExactMath.subtractExact(int, int)](http://www.graalvm.org/truffle/javadoc/com/oracle/truffle/api/ExactMath.html#subtractExact-int-int-), [ExactMath.subtractExact(long, long)](http://www.graalvm.org/truffle/javadoc/com/oracle/truffle/api/ExactMath.html#subtractExact-long-long-), [ExactMath.multiplyExact(int, int)](http://www.graalvm.org/truffle/javadoc/com/oracle/truffle/api/ExactMath.html#multiplyExact-int-int-), [ExactMath.multiplyExact(long, long)](http://www.graalvm.org/truffle/javadoc/com/oracle/truffle/api/ExactMath.html#multiplyExact-long-long-). Users can replace these with java.lang.Math utilities of same method names.

## Version 0.26
18-May-2017

* Language can provide additional services and instruments can [look them up](http://www.graalvm.org/truffle/javadoc/com/oracle/truffle/api/instrumentation/TruffleInstrument.Env.html#lookup).
* Renamed `DebugValue.isWriteable` to [DebugValue.isWritable](http://www.graalvm.org/truffle/javadoc/com/oracle/truffle/api/debug/DebugValue.html#isWritable--) to fix spelling.
* [Breakpoint.setCondition](http://www.graalvm.org/truffle/javadoc/com/oracle/truffle/api/debug/Breakpoint.html#setCondition-java.lang.String-) does not throw the IOException any more.
* Added new message [Message.KEY_INFO](http://www.graalvm.org/truffle/javadoc/com/oracle/truffle/api/interop/Message.html#KEY_INFO), and an argument to [Message.KEYS](http://www.graalvm.org/truffle/javadoc/com/oracle/truffle/api/interop/Message.html#KEYS) specifying whether internal keys should be provided. The appropriate foreign access [ForeignAccess.sendKeyInfo](http://www.graalvm.org/truffle/javadoc/com/oracle/truffle/api/interop/ForeignAccess.html#sendKeyInfo-com.oracle.truffle.api.nodes.Node-com.oracle.truffle.api.interop.TruffleObject-java.lang.Object-), [ForeignAccess.sendKeys](http://www.graalvm.org/truffle/javadoc/com/oracle/truffle/api/interop/ForeignAccess.html#sendKeys-com.oracle.truffle.api.nodes.Node-com.oracle.truffle.api.interop.TruffleObject-boolean-) and a new factory [ForeignAccess.Factory26](http://www.graalvm.org/truffle/javadoc/com/oracle/truffle/api/interop/ForeignAccess.Factory26.html).
* A new [KeyInfo](http://www.graalvm.org/truffle/javadoc/com/oracle/truffle/api/interop/KeyInfo.html) utility class added to help with dealing with bit flags.
* Added new Java interop utility methods: [JavaInterop.getKeyInfo](http://www.graalvm.org/truffle/javadoc/com/oracle/truffle/api/interop/java/JavaInterop.html#getKeyInfo-com.oracle.truffle.api.interop.TruffleObject-java.lang.Object-) and [JavaInterop.getMapView](http://www.graalvm.org/truffle/javadoc/com/oracle/truffle/api/interop/java/JavaInterop.html#getMapView-java.util.Map-boolean-).
* Added [metadata](http://www.graalvm.org/truffle/javadoc/com/oracle/truffle/api/metadata/package-summary.html) package, intended for APIs related to guest language structure and consumed by tools.
* Added [ScopeProvider](http://www.graalvm.org/truffle/javadoc/com/oracle/truffle/api/metadata/ScopeProvider.html) to provide a hierarchy of scopes enclosing the given node. The scopes are expected to contain variables valid at the associated node.
* Added [Scope](http://www.graalvm.org/truffle/javadoc/com/oracle/truffle/api/metadata/Scope.html) for instruments to get a list of scopes enclosing the given node. The scopes contain variables valid at the provided node.
* Added [DebugScope](http://www.graalvm.org/truffle/javadoc/com/oracle/truffle/api/debug/DebugScope.html), [DebugStackFrame.getScope](http://www.graalvm.org/truffle/javadoc/com/oracle/truffle/api/debug/DebugStackFrame.html#getScope--) and [DebugValue.getScope](http://www.graalvm.org/truffle/javadoc/com/oracle/truffle/api/debug/DebugValue.html#getScope--) to allow debuggers to retrieve the scope information and associated variables.
* Deprecated [DebugStackFrame.iterator](http://www.graalvm.org/truffle/javadoc/com/oracle/truffle/api/debug/DebugStackFrame.html) and [DebugStackFrame.getValue](http://www.graalvm.org/truffle/javadoc/com/oracle/truffle/api/debug/DebugStackFrame.html), [DebugStackFrame.getScope](http://www.graalvm.org/truffle/javadoc/com/oracle/truffle/api/debug/DebugStackFrame.html#getScope--) is to be used instead.
* Added [Cached.dimensions()](http://www.graalvm.org/truffle/javadoc/com/oracle/truffle/api/dsl/Cached.html) to specify compilation finalness of cached arrays.
* [SuspendedEvent.prepareStepOut](http://www.graalvm.org/truffle/javadoc/com/oracle/truffle/api/debug/SuspendedEvent.html#prepareStepOut-int-) has a `stepCount` argument for consistency with other prepare methods. The no-argument method is deprecated.
* Multiple calls to `SuspendedEvent.prepare*()` methods accumulate the requests to create a composed action. This allows creation of debugging meta-actions.
* [JavaInterop.toJavaClass](http://www.graalvm.org/truffle/javadoc/com/oracle/truffle/api/interop/java/JavaInterop.html#toJavaClass) can find proper Java class for a wrapped object
* Added environment methods TruffleLanguage.Env.getLanguages(), TruffleLanguage.Env.getInstruments(), TruffleInstrument.Env.getLanguages(), TruffleInstrument.Env.getInstruments() that allows languages or instruments to inspect some basic information about other installed languages or instruments.
* Added lookup methods TruffleLanguage.Env.lookup(LanguageInfo, Class), TruffleLanguage.Env.lookup(InstrumentInfo, Class), TruffleInstrument.Env.lookup(LanguageInfo, Class) and TruffleInstrument.Env.lookup(InstrumentInfo, Class) that allows the exchange of services between instruments and languages.
* Added [EventContext.isLanguageContextInitialized](http://www.graalvm.org/truffle/javadoc/com/oracle/truffle/api/instrumentation/EventContext.html#isLanguageContextInitialized--) to be able to test language context initialization in instruments.
* Added [SuspensionFilter](http://www.graalvm.org/truffle/javadoc/com/oracle/truffle/api/debug/SuspensionFilter.html) class, [DebuggerSession.setSteppingFilter](http://www.graalvm.org/truffle/javadoc/com/oracle/truffle/api/debug/DebuggerSession.html#setSteppingFilter-com.oracle.truffle.api.debug.SuspensionFilter-) and [SuspendedEvent.isLanguageContextInitialized](http://www.graalvm.org/truffle/javadoc/com/oracle/truffle/api/debug/SuspendedEvent.html#isLanguageContextInitialized--) to be able to ignore language context initialization during debugging.

## Version 0.25
3-Apr-2017

* Added [Instrumenter.attachOutConsumer](http://www.graalvm.org/truffle/javadoc/com/oracle/truffle/api/instrumentation/Instrumenter.html#attachOutConsumer-T-) and [Instrumenter.attachErrConsumer](http://www.graalvm.org/truffle/javadoc/com/oracle/truffle/api/instrumentation/Instrumenter.html#attachErrConsumer-T-) to receive output from executions run in the associated PolyglotEngine.
* [JavaInterop.asTruffleObject](http://www.graalvm.org/truffle/javadoc/com/oracle/truffle/api/interop/java/JavaInterop.html#asTruffleObject-java.lang.Object-) lists methods as keys
* Deprecated `TypedObject` interface
* Added [PolyglotRuntime](http://www.graalvm.org/truffle/javadoc/com/oracle/truffle/api/vm/PolyglotRuntime.html) for global configuration and to allow engines share resources. The runtime of a PolyglotEngine can be configured using [PolyglotEngine](http://www.graalvm.org/truffle/javadoc/com/oracle/truffle/api/vm/PolyglotEngine.html)`.newBuilder().runtime(runtime).build()`.
* The `getInstruments()` method has been moved from the [PolyglotEngine](http://www.graalvm.org/truffle/javadoc/com/oracle/truffle/api/vm/PolyglotEngine.html) to [PolyglotRuntime](http://www.graalvm.org/truffle/javadoc/com/oracle/truffle/api/vm/PolyglotRuntime.html).
* [TruffleLanguage](http://www.graalvm.org/truffle/javadoc/com/oracle/truffle/api/TruffleLanguage.html) now requires a public default constructor instead of a singleton field named INSTANCE.
* [TruffleLanguage](http://www.graalvm.org/truffle/javadoc/com/oracle/truffle/api/TruffleLanguage.html) now requires a public no argument constructor instead of a singleton field named INSTANCE.
* The [TruffleLanguage](http://www.graalvm.org/truffle/javadoc/com/oracle/truffle/api/TruffleLanguage.html) instance can now be used to share code and assumptions between engine instances. See the TruffleLanguage javadoc for details.
* Added a new constructor to [RootNode](http://www.graalvm.org/truffle/javadoc/com/oracle/truffle/api/nodes/RootNode.html) with a [TruffleLanguage](http://www.graalvm.org/truffle/javadoc/com/oracle/truffle/api/TruffleLanguage.html) instance as argument. The current constructor was deprecated.  
* Added [RootNode.getLanguage(Class)](http://www.graalvm.org/truffle/javadoc/com/oracle/truffle/api/nodes/RootNode.html) to access the current language implementation instance.
* Added [RootNode.getLanguageInfo](http://www.graalvm.org/truffle/javadoc/com/oracle/truffle/api/nodes/RootNode.html) to access public information about the associated language.
* Added [TruffleLanguage.ContextReference](http://www.graalvm.org/truffle/javadoc/com/oracle/truffle/api/TruffleLanguage.html) class and [TruffleLanguage.getContextReference](http://www.graalvm.org/truffle/javadoc/com/oracle/truffle/api/TruffleLanguage.html).
* Added [Value.getMetaObject](http://www.graalvm.org/truffle/javadoc/com/oracle/truffle/api/vm/TruffleLanguage.html) and [Value.getSouceLocation](http://www.graalvm.org/truffle/javadoc/com/oracle/truffle/api/vm/TruffleLanguage.html)
* Deprecated [RootNode.getExecutionContext](http://www.graalvm.org/truffle/javadoc/com/oracle/truffle/api/nodes/RootNode.html)
* Deprecated [TruffleLanguage.createFindContextNode](http://www.graalvm.org/truffle/javadoc/com/oracle/truffle/api/TruffleLanguage.html) and [TruffleLanguage.findContext](http://www.graalvm.org/truffle/javadoc/com/oracle/truffle/api/TruffleLanguage.html).
* Deprecated [Node.getLanguage](http://www.graalvm.org/truffle/javadoc/com/oracle/truffle/api/nodes/Node.html).
* Deprecated [MessageResolution.language](http://www.graalvm.org/truffle/javadoc/com/oracle/truffle/api/nodes/Node.html) without replacement. (jackpot rule available)
* Deprecated [ExecutionContext](http://www.graalvm.org/truffle/javadoc/com/oracle/truffle/api/ExecutionContext.html), use RootNode#getCompilerOptions().
* Added [TruffleInstrument.Registration.services()](http://www.graalvm.org/truffle/javadoc/com/oracle/truffle/api/instrumentation/TruffleInstrument.Registration#services) to support declarative registration of services
* Deprecated internal class DSLOptions. Will be removed in the next release.
* Deprecated [Shape.getData()](http://www.graalvm.org/truffle/javadoc/com/oracle/truffle/api/object/Shape.html) and [ObjectType.createShapeData(Shape)](http://www.graalvm.org/truffle/javadoc/com/oracle/truffle/api/object/ObjectType.html) without replacement.
* Added [TruffleRunner](http://www.graalvm.org/truffle/javadoc/com/oracle/truffle/tck/TruffleRunner.html) JUnit runner for unit testing Truffle compilation.

## Version 0.24
1-Mar-2017
* Added possibility to activate/deactivate breakpoints via [DebuggerSession.setBreakpointsActive](http://www.graalvm.org/truffle/javadoc/com/oracle/truffle/api/debug/DebuggerSession.html#setBreakpointsActive-boolean-) and get the active state via [DebuggerSession.isBreakpointsActive](http://www.graalvm.org/truffle/javadoc/com/oracle/truffle/api/debug/DebuggerSession.html#isBreakpointsActive--).
* Deprecated the send methods in [ForeignAccess](http://www.graalvm.org/truffle/javadoc/com/oracle/truffle/api/interop/ForeignAccess.html) and added a a new version that does not require a frame parameter. ([Jackpot](https://bitbucket.org/jlahoda/jackpot30/wiki/Home) rule for automatic migration available)
* Made [@NodeChild](http://www.graalvm.org/truffle/javadoc/com/oracle/truffle/api/dsl/NodeChild.html) and [@NodeField](http://www.graalvm.org/truffle/javadoc/com/oracle/truffle/api/dsl/NodeField.html) annotations repeatable
* Added Truffle Native Function Interface.
* Abstract deprecated methods in [NodeClass](http://www.graalvm.org/truffle/javadoc/com/oracle/truffle/api/nodes/NodeClass.html) have default implementation
* Added [RootNode.cloneUninitialized](http://www.graalvm.org/truffle/javadoc/com/oracle/truffle/api/nodes/RootNode.html) that allows an optimizing runtime to efficiently create uninitialized clones of root nodes on demand.

## Version 0.23
1-Feb-2017
* Incompatible: Removed most of deprecated APIs from the [com.oracle.truffle.api.source package](http://www.graalvm.org/truffle/javadoc/com/oracle/truffle/api/source/package-summary.html).
* Enabled the new flat generated code layout for Truffle DSL as default. To use it just recompile your guest language with latest Truffle annotation processor. The new layout uses a bitset to encode the states of specializations instead of using a node chain for efficiency. The number of specializations per operation is now limited to 127 (with no implicit casts used). All changes in the new layout are expected to be compatible with the old layout. The optimization strategy for implicit casts and fallback handlers changed and might produce different peak performance results.
* Deprecated the frame argument for [IndirectCallNode](http://www.graalvm.org/truffle/javadoc/com/oracle/truffle/api/nodes/IndirectCallNode.html) and [DirectCallNode](http://www.graalvm.org/truffle/javadoc/com/oracle/truffle/api/nodes/DirectCallNode.html). The frame argument is no longer required.
* Deprecated [FrameInstance](http://www.graalvm.org/truffle/javadoc/com/oracle/truffle/api/frame/FrameInstance.html).getFrame(FrameAccess, boolean). Usages need to be replaced by FrameInstance.getFrame(FrameAccess). The slowPath parameter was removed without replacement.
* Deprecated FrameAccess.NONE without replacement.
* [FrameInstance](http://www.graalvm.org/truffle/javadoc/com/oracle/truffle/api/frame/FrameInstance.html).getFrame now throws an AssertionError if a local variable of a frame was written in READ_ONLY frame access mode.

## Version 0.22
13-Jan-2017
* [TruffleLanguage.isVisible](http://www.graalvm.org/truffle/javadoc/com/oracle/truffle/api/TruffleLanguage.html#isVisible-C-java.lang.Object-) allows languages to control printing of values in interactive environments
* [PolyglotEngine](http://www.graalvm.org/truffle/javadoc/com/oracle/truffle/api/vm/PolyglotEngine.html)`.findGlobalSymbols` that returns `Iterable`
* [TruffleLanguage](http://www.graalvm.org/truffle/javadoc/com/oracle/truffle/api/TruffleLanguage.html)`.importSymbols` that returns `Iterable`
* [RootNode.setCallTarget](http://www.graalvm.org/truffle/javadoc/com/oracle/truffle/api/nodes/RootNode.html#setCallTarget-com.oracle.truffle.api.RootCallTarget-) is deprecated
* Generic parsing method [TruffleLanguage](http://www.graalvm.org/truffle/javadoc/com/oracle/truffle/api/TruffleLanguage.html).`parse(`[ParsingRequest](http://www.graalvm.org/truffle/javadoc/com/oracle/truffle/api/TruffleLanguage.ParsingRequest.html) `)` replaces now deprecated multi-argument `parse` method.
* Added [TruffleLanguage.findMetaObject](http://www.graalvm.org/truffle/javadoc/com/oracle/truffle/api/TruffleLanguage.html#findMetaObject-C-java.lang.Object-) and [DebugValue.getMetaObject](http://www.graalvm.org/truffle/javadoc/com/oracle/truffle/api/debug/DebugValue.html#getMetaObject--) to retrieve a meta-object of a value.
* Added [TruffleLanguage.findSourceLocation](http://www.graalvm.org/truffle/javadoc/com/oracle/truffle/api/TruffleLanguage.html#findSourceLocation-C-java.lang.Object-) and [DebugValue.getSourceLocation](http://www.graalvm.org/truffle/javadoc/com/oracle/truffle/api/debug/DebugValue.html#getSourceLocation--) to retrieve a source section where a value is declared.
* Added [TruffleLanguage.Registration.interactive()](http://www.graalvm.org/truffle/javadoc/com/oracle/truffle/api/TruffleLanguage.Registration.html#interactive--) and [PolyglotEngine.Language.isInteractive()](http://www.graalvm.org/truffle/javadoc/com/oracle/truffle/api/vm/PolyglotEngine.Language.html#isInteractive--) to inform about language interactive capability
* Deprecated the @[Specialization](http://www.graalvm.org/truffle/javadoc/com/oracle/truffle/api/dsl/Specialization.html) contains attribute and renamed it to replaces.
* Deprecated @[ShortCircuit](http://www.graalvm.org/truffle/javadoc/com/oracle/truffle/api/dsl/ShortCircuit.html) DSL annotation without replacement. It is recommended to implement short circuit nodes manually without using the DSL.
* Added Truffle DSL [introspection API](http://www.graalvm.org/truffle/javadoc/com/oracle/truffle/api/dsl/Introspection.html) that provides runtime information for specialization activation and cached data.

## Version 0.21
6-Dec-2016
* Added [Source.isInteractive()](http://www.graalvm.org/truffle/javadoc/com/oracle/truffle/api/source/Source.html#isInteractive--) to inform languages of a possibility to use polyglot engine streams during execution.
* Unavailable [SourceSection](http://www.graalvm.org/truffle/javadoc/com/oracle/truffle/api/source/SourceSection.html)s created by different calls to createUnavailableSection() are no longer equals(). This means builtins can share a single Source and call createUnavailableSection() for each builtin to be considered different in instrumentation.

## Version 0.20
23-Nov-2016
* Deprecated [Node.getAtomicLock()](http://www.graalvm.org/truffle/javadoc/com/oracle/truffle/api/nodes/Node.html#getAtomicLock--) and replaced it with Node.getLock() which returns a Lock.
* Switching the source and target levels to 1.8
* Significant improvements in Java/Truffle interop

## Version 0.19
27-Oct-2016
* New helper methods in [JavaInterop](http://www.graalvm.org/truffle/javadoc/com/oracle/truffle/api/interop/java/JavaInterop.html): `isArray`, `isBoxed`, `isNull`, `isPrimitive`, `unbox`, `asTruffleValue`.
* Relaxed the restrictions for calling methods on [SuspendedEvent](http://www.graalvm.org/truffle/javadoc/com/oracle/truffle/api/debug/SuspendedEvent.html) and [DebugStackFrame](http://www.graalvm.org/truffle/javadoc/com/oracle/truffle/api/debug/DebugStackFrame.html) from other threads than the execution thread. Please see the javadoc of the individual methods for details.

## Version 0.18
1-Oct-2016
* Added [Instrumenter](http://www.graalvm.org/truffle/javadoc/com/oracle/truffle/api/instrumentation/Instrumenter.html).querySourceSections(SourceSectionFilter) to get a filtered list of loaded instances.
* Added [SourceSectionFilter](http://www.graalvm.org/truffle/javadoc/com/oracle/truffle/api/instrumentation/SourceSectionFilter.html).ANY, which always matches.
* Added [Message.KEYS](http://www.graalvm.org/truffle/javadoc/com/oracle/truffle/api/interop/Message.html#KEYS) to let languages enumerate properties of its objects
* Deprecated [LineLocation](http://www.graalvm.org/truffle/javadoc/com/oracle/truffle/api/source/LineLocation.html), [SourceSection](http://www.graalvm.org/truffle/javadoc/com/oracle/truffle/api/source/SourceSection.html).getLineLocation(), [Source](http://www.graalvm.org/truffle/javadoc/com/oracle/truffle/api/source/Source.html).createLineLocation(int) without replacement.
* Deprecated [SourceSection](http://www.graalvm.org/truffle/javadoc/com/oracle/truffle/api/source/SourceSection.html).getShortDescription(); users can replace uses with their own formatting code.
* Deprecated [SourceSection](http://www.graalvm.org/truffle/javadoc/com/oracle/truffle/api/source/SourceSection.html).createUnavailable(String, String) and replaced it with.
* Added [Source](http://www.graalvm.org/truffle/javadoc/com/oracle/truffle/api/source/Source.html).createUnavailableSection(), [SourceSection](http://www.graalvm.org/truffle/javadoc/com/oracle/truffle/api/source/SourceSection.html).isAvailable() to find out whether a source section is available.
* [SourceSection](http://www.graalvm.org/truffle/javadoc/com/oracle/truffle/api/source/SourceSection.html).createSourceSection(int,int) now only throws IllegalArgumentExceptions if indices that are out of bounds with the source only when assertions (-ea) are enabled.
* Deprecated [Source](http://www.graalvm.org/truffle/javadoc/com/oracle/truffle/api/source/Source.html).createSection(int, int, int, int)

## Version 0.17
1-Sep-2016

#### Removals, Deprecations and Breaking Changes

* This release removes many deprecated APIs and is thus slightly incompatible
  * Remove deprecated instrumentation API package `com.oracle.truffle.api.instrument` and all its classes.
  * Remove deprecated API method [TruffleLanguage](http://www.graalvm.org/truffle/javadoc/com/oracle/truffle/api/TruffleLanguage.html)`.isInstrumentable(Node)`, `TruffleLanguage.getVisualizer()`, `TruffleLanguage.createWrapperNode()`, `TruffleLanguage.Env.instrumenter()`, `RootNode.applyInstrumentation()`
  * Remove deprecated API [Debugger](http://www.graalvm.org/truffle/javadoc/com/oracle/truffle/api/debug/Debugger.html)`.setTagBreakpoint`
  * Remove deprecated API [RootNode](http://www.graalvm.org/truffle/javadoc/com/oracle/truffle/api/nodes/RootNode.html)`.applyInstrumentation`
  * Remove deprecated tagging API in [SourceSection](http://www.graalvm.org/truffle/javadoc/com/oracle/truffle/api/source/SourceSection.html) and [Source](http://www.graalvm.org/truffle/javadoc/com/oracle/truffle/api/source/Source.html).

* [PolyglotEngine](http://www.graalvm.org/truffle/javadoc/com/oracle/truffle/api/vm/PolyglotEngine.html)
`eval` method and few similar ones no longer declare `throws IOException`.
The I/O now only occurs when operating with [Source](http://www.graalvm.org/truffle/javadoc/com/oracle/truffle/api/source/Source.html).
The evaluation of already loaded sources doesn't need to perform any I/O operations and
thus it makes little sense to require callers to handle the `IOException`.
This change is binary compatible, yet it is source *incompatible* change.
You may need to [adjust your sources](https://github.com/graalvm/fastr/commit/09ab156925d24bd28837907cc2ad336679afc7a2)
to compile.
* Deprecate support for the "identifier" associated with each [SourceSection](http://www.graalvm.org/truffle/javadoc/com/oracle/truffle/api/source/SourceSection.html)
* Deprecated `PolyglotEngine.Builder.onEvent(EventConsumer)` and class `EventConsumer`, debugger events are now dispatched using the `DebuggerSession`.
* [@Fallback](http://www.graalvm.org/truffle/javadoc/com/oracle/truffle/api/dsl/Fallback.html) does not support type specialized arguments anymore.

#### Additions

* All debugging APIs are now thread-safe and can be used from other threads.
* Changed the debugging API to a session based model.
  * Added [Debugger](http://www.graalvm.org/truffle/javadoc/com/oracle/truffle/api/debug/Debugger.html)`.find(TruffleLanguage.Env)` to lookup the debugger when inside a guest language implementation.
  * Added [Debugger](http://www.graalvm.org/truffle/javadoc/com/oracle/truffle/api/debug/Debugger.html)`.startSession(SuspendedCallback)` to start a new debugging session using a SuspendedCallback as replacement for `ExecutionEvent.prepareStepInto()`.
  * Added class [DebuggerSession](http://www.graalvm.org/truffle/javadoc/com/oracle/truffle/api/debug/DebuggerSession.html) which represents a debugger session where breakpoints can be installed and the execution can be suspended and resumed.
  * Added [Breakpoint](http://www.graalvm.org/truffle/javadoc/com/oracle/truffle/api/debug/Breakpoint.html)`.newBuilder` methods to create a new breakpoint using the builder pattern based on Source, URI or SourceSections.
  * Added [Breakpoint](http://www.graalvm.org/truffle/javadoc/com/oracle/truffle/api/debug/Breakpoint.html)`.isResolved()` to find out whether the source location of a breakpoint is loaded by the guest language.
  * Added [Breakpoint](http://www.graalvm.org/truffle/javadoc/com/oracle/truffle/api/debug/Breakpoint.html)`.isDisposed()` to find out whether a breakpoint is disposed.
  * Added [SuspendedEvent](http://www.graalvm.org/truffle/javadoc/com/oracle/truffle/api/debug/SuspendedEvent.html)`.getReturnValue()` to get return values of calls during debugging.
  * Added [SuspendedEvent](http://www.graalvm.org/truffle/javadoc/com/oracle/truffle/api/debug/SuspendedEvent.html)`.getBreakpoints()` to return the breakpoints that hit for a suspended event.
  * Added [SuspendedEvent](http://www.graalvm.org/truffle/javadoc/com/oracle/truffle/api/debug/SuspendedEvent.html)`.getStackFrames()` to return all guest language stack frames.
  * Added [SuspendedEvent](http://www.graalvm.org/truffle/javadoc/com/oracle/truffle/api/debug/SuspendedEvent.html)`.getTopStackFrame()` to return the topmost stack frame.
  * Added [SuspendedEvent](http://www.graalvm.org/truffle/javadoc/com/oracle/truffle/api/debug/SuspendedEvent.html)`.getSourceSection()` to return the current guest language execution location
  * Added [SuspendedEvent](http://www.graalvm.org/truffle/javadoc/com/oracle/truffle/api/debug/SuspendedEvent.html)`.getSourceSections()` to return all guest language execution locations of the current method in the AST.
  * Added class [DebugStackFrame](http://www.graalvm.org/truffle/javadoc/com/oracle/truffle/api/debug/DebugStackFrame.html) which represents a guest language stack frame. Allows to get values from the current stack frame, access stack values and evaluate inline expressions.
  * Added class [DebugValue](http://www.graalvm.org/truffle/javadoc/com/oracle/truffle/api/debug/DebugValue.html) which represents a value on a stack frame or the result of an evaluated expression.
  * Added class [DebuggerTester](http://www.graalvm.org/truffle/javadoc/com/oracle/truffle/api/debug/DebuggerTester.html) which represents a utility for testing guest language debugger support more easily.
  * Deprecated [Breakpoint](http://www.graalvm.org/truffle/javadoc/com/oracle/truffle/api/debug/Breakpoint.html)`.getCondition()` and replaced it with [Breakpoint](http://www.graalvm.org/truffle/javadoc/com/oracle/truffle/api/debug/Breakpoint.html)`.getConditionExpression()` to return a String instead of a Source object.
  * Deprecated [Breakpoint](http://www.graalvm.org/truffle/javadoc/com/oracle/truffle/api/debug/Breakpoint.html)`.setCondition(String)` and replaced it with [Breakpoint](http://www.graalvm.org/truffle/javadoc/com/oracle/truffle/api/debug/Breakpoint.html)`.setConditionExpression(String)` to avoid throwing IOException.
  * Deprecated class `ExecutionEvent` and replaced it with [Debugger](http://www.graalvm.org/truffle/javadoc/com/oracle/truffle/api/debug/Debugger.html)`.startSession(SuspendedCallback)`
  * Deprecated [Debugger](http://www.graalvm.org/truffle/javadoc/com/oracle/truffle/api/debug/Debugger.html) methods setLineBreakpoint, getBreakpoints, pause. Replacements are available in the DebuggerSession class
  * Deprecated [Breakpoint](http://www.graalvm.org/truffle/javadoc/com/oracle/truffle/api/debug/Breakpoint.html)`.getState()` to be replaced with [Breakpoint](http://www.graalvm.org/truffle/javadoc/com/oracle/truffle/api/debug/Breakpoint.html)isResolved(), [Breakpoint](http://www.graalvm.org/truffle/javadoc/com/oracle/truffle/api/debug/Breakpoint.html)isDisposed() and [Breakpoint](http://www.graalvm.org/truffle/javadoc/com/oracle/truffle/api/debug/Breakpoint.html)`.isEnabled()`.
  * Deprecated [SuspendedEvent](http://www.graalvm.org/truffle/javadoc/com/oracle/truffle/api/debug/SuspendedEvent.html)`.getNode()` and [SuspendedEvent](http://www.graalvm.org/truffle/javadoc/com/oracle/truffle/api/debug/SuspendedEvent.html).getFrame() without direct replacement.
  * Deprecated [SuspendedEvent](http://www.graalvm.org/truffle/javadoc/com/oracle/truffle/api/debug/SuspendedEvent.html)`.getRecentWarnings()` and replaced it with [SuspendedEvent](http://www.graalvm.org/truffle/javadoc/com/oracle/truffle/api/debug/SuspendedEvent.html).getBreakpointConditionException(Breakpoint)
  * Deprecated [SuspendedEvent](http://www.graalvm.org/truffle/javadoc/com/oracle/truffle/api/debug/SuspendedEvent.html)`.eval` and replaced it with `DebugStackFrame.eval(String)`
  * Deprecated [SuspendedEvent](http://www.graalvm.org/truffle/javadoc/com/oracle/truffle/api/debug/SuspendedEvent.html)`.getStack()` and replaced it with [SuspendedEvent](http://www.graalvm.org/truffle/javadoc/com/oracle/truffle/api/debug/SuspendedEvent.html).getStackFrames()
  * Deprecated [SuspendedEvent](http://www.graalvm.org/truffle/javadoc/com/oracle/truffle/api/debug/SuspendedEvent.html)`.toString(Object, FrameInstance)` and replaced it with `DebugValue.as(String.class)`.

* [TruffleLanguage.createContext](http://www.graalvm.org/truffle/javadoc/com/oracle/truffle/api/TruffleLanguage.html#createContext-com.oracle.truffle.api.TruffleLanguage.Env-)
supports [post initialization callback](http://www.graalvm.org/truffle/javadoc/com/oracle/truffle/api/TruffleLanguage.html#initializeContext-C-)
* Added [SourceSectionFilter.Builder](http://www.graalvm.org/truffle/javadoc/com/oracle/truffle/api/instrumentation/SourceSectionFilter.Builderhtml).`sourceIs(SourcePredicate)` to filter for source sections with a custom source predicate.
* Added [TruffleInstrument.Env](http://www.graalvm.org/truffle/javadoc/com/oracle/truffle/api/instrumentation/TruffleInstrument.Env.html).`isEngineRoot(RootNode)` to find out where the context of the current evaluation ends when looking up the guest language stack trace with `TruffleRuntime.iterateFrames()`.
* Added [TruffleInstrument.Env](http://www.graalvm.org/truffle/javadoc/com/oracle/truffle/api/instrumentation/TruffleInstrument.Env.html).`toString(Node, Object)` to allow string conversions for objects given a Node to identify the guest language.
* Added [EventContext](http://www.graalvm.org/truffle/javadoc/com/oracle/truffle/api/instrumentation/EventContext.html).`lookupExecutionEventNode(EventBinding)` to lookup other execution event nodes using the binding at a source location.
* Added [Node.getAtomicLock()](http://www.graalvm.org/truffle/javadoc/com/oracle/truffle/api/nodes/Node.html#getAtomicLock--) to allow atomic updates that avoid creating a closure.

## Version 0.16
* [Layout](http://www.graalvm.org/truffle/javadoc/com/oracle/truffle/api/object/dsl/Layout.html)
  now accepts an alternative way to construct an object with the `build` method instead of `create`.
* [TruffleTCK](http://www.graalvm.org/truffle/javadoc/com/oracle/truffle/tck/TruffleTCK.html) tests simple operation on foreign objects. For example, a simple WRITE accesss, a HAS_SIZE access, or an IS_NULL access. It also tests the message resolution of Truffle language objects, which enables using them in other languages.

## Version 0.15
1-Jul-2016
* [Source](http://www.graalvm.org/truffle/javadoc/com/oracle/truffle/api/source/Source.html) shall be
constructed via its `newBuilder` methods. The other ways to construct or modify
source objects are now deprecated.
* [RootNode.getName](http://www.graalvm.org/truffle/javadoc/com/oracle/truffle/api/nodes/RootNode.html#getName--)
to provide name of a method or function it represents.
* Instruments are now [loaded eagerly](https://github.com/graalvm/graal/commit/81018616abb0d4ae68e98b7fcd6fda7c8d0393a2) -
which has been reported as an observable behavioral change.
* The [Instrumenter](http://www.graalvm.org/truffle/javadoc/com/oracle/truffle/api/instrumentation/Instrumenter.html)
now allows one to observe when sources and source sections are being loaded via
[attaching a listener](http://www.graalvm.org/truffle/javadoc/com/oracle/truffle/api/instrumentation/Instrumenter.html#attachLoadSourceListener-com.oracle.truffle.api.instrumentation.SourceSectionFilter-T-boolean-).
* Control the way loops are exploded with a new [LoopExplosionKind](http://www.graalvm.org/truffle/javadoc/com/oracle/truffle/api/nodes/ExplodeLoop.LoopExplosionKind.html)
enum.
* [SuspendedEvent](http://www.graalvm.org/truffle/javadoc/com/oracle/truffle/api/debug/SuspendedEvent.html#toString-java.lang.Object-com.oracle.truffle.api.frame.FrameInstance-)
provides a way to convert any value on stack to its string representation.
* [TruffleTCK](http://www.graalvm.org/truffle/javadoc/com/oracle/truffle/tck/TruffleTCK.html) checks
whether languages properly support being interrupted after a time out
* Language implementations are encouraged to mark their internal sources as
[internal](http://www.graalvm.org/truffle/javadoc/com/oracle/truffle/api/source/Source.html#isInternal--)

## Version 0.14
2-Jun-2016
* [Source](http://www.graalvm.org/truffle/javadoc/com/oracle/truffle/api/source/Source.html) has been
rewritten to be more immutable. Once (part of) content of a source is loaded, it cannot be
changed.
* Methods `fromNamedAppendableText`, `fromNamedText` and `setFileCaching` of
`Source` has been deprecated as useless or not well defined
* New method `Source`.[getURI()](http://www.graalvm.org/truffle/javadoc/com/oracle/truffle/api/source/Source.html#getURI--)
has been introduced and should be used as a persistent identification of `Source` rather than
existing `getName()` & co. methods. Debugger is using the `URI` to
[attach breakpoints](http://www.graalvm.org/truffle/javadoc/com/oracle/truffle/api/debug/Debugger.html#setLineBreakpoint-int-java.net.URI-int-boolean-)
to not yet loaded sources
* Debugger introduces new [halt tag](http://www.graalvm.org/truffle/javadoc/com/oracle/truffle/api/debug/DebuggerTags.AlwaysHalt.html) to
make it easier to simulate concepts like JavaScript's `debugger` statement
* Debugger can be paused via the Debugger.[pause](http://www.graalvm.org/truffle/javadoc/com/oracle/truffle/api/debug/Debugger.html#pause--)
method
* [@CompilationFinal](http://www.graalvm.org/truffle/javadoc/com/oracle/truffle/api/CompilerDirectives.CompilationFinal.html)
annotation can now specify whether the finality applies to array elements as well
* [TruffleTCK](http://www.graalvm.org/truffle/javadoc/com/oracle/truffle/tck/TruffleTCK.html) has been
enhanced to test behavior of languages with respect to foreign array objects


## Version 0.13
22-Apr-2016
* `AcceptMessage` has been deprecated, replaced by
[MessageResolution](http://www.graalvm.org/truffle/javadoc/com/oracle/truffle/api/interop/MessageResolution.html) &
[co](http://www.graalvm.org/truffle/javadoc/com/oracle/truffle/api/interop/Resolve.html). annotations.
Now all message-oriented annotations need to be placed in a single source file.
That simplifies readability as well as improves incremental compilation in certain systems.
* Deprecated `Node.assignSourceSection` removed. This reduces the amount of memory
occupied by [Node](http://www.graalvm.org/truffle/javadoc/com/oracle/truffle/api/nodes/Node.html)
instance.
* `PolyglotEngine.Value.execute` is now as fast as direct `CallTarget.call`.
Using the [PolyglotEngine](http://www.graalvm.org/truffle/javadoc/com/oracle/truffle/api/vm/PolyglotEngine.html)
abstraction now comes with no overhead. Just [JPDA debuggers](http://wiki.apidesign.org/wiki/Truffle#Debugging_from_NetBeans)
need to
[turn debugging on](http://www.graalvm.org/truffle/javadoc/com/oracle/truffle/api/debug/Debugger.html#find-com.oracle.truffle.api.vm.PolyglotEngine-)
explicitly.
* Sharing of efficient code/AST between multiple instances of
[PolyglotEngine](http://www.graalvm.org/truffle/javadoc/com/oracle/truffle/api/vm/PolyglotEngine.html)
is possible. Using more than one `PolyglotEngine` resulted in code de-opt previously.
That isn't the case anymore. Future version of the API will provide explicit control
over the set of engines that share the code.
* Simple language JAR no longer contains test classes. There is a separate simple language tests distribution.

## Version 0.12
* The Instrumentation Framework has been revised and has new APIs that are integrated into the PolyglotEngine.
* Instrumentation support required of language implementations is specified as abstract methods on TruffleLanguage.
* Clients access instrumentation services via an instance of Instrumenter, provided by the Polyglot framework.
* `TruffleRuntime#iterateFrames` now starts at the current frame.

## Version 0.11
28-Jan-2016
* Improved interop API
* PolyglotEngine.Builder.getConfig
* TruffleLanguage.Env.isMimeTypeSupported

## Version 0.10
18-Dec-2015
* Profile API classes moved into its own com.oracle.truffle.api.profiles package

## Version 0.9
21-Oct-2015
* Debugger API

## Version 0.8
17-Jul-2015, [Repository Revision](http://lafo.ssw.uni-linz.ac.at/hg/truffle/shortlog/graal-0.8)
* The Truffle repository no longer contains Graal
* PolyglotEngine is an entry point for creating, building and running multi language Truffle systems
* Implement TruffleLanguage and use @Registration to register your language into the Truffle polyglot system
* Include Truffle TCK (test compatibility kit) into your test cases to verify your language implementation is compliant enough
* Interoperability API polished
* Cleanup of Source related API

## Version 0.7
29-Apr-2015, [Repository Revision](http://hg.openjdk.java.net/graal/graal/shortlog/graal-0.7)
* New, faster partial evaluation (no more TruffleCache).
* If a method is annotated with @ExplodeLoop and contains a loop that can not be exploded, partial evaluation will fail.
* Truffle background compilation is now multi-threaded.
* Experimental merge=true flag for @ExplodeLoop allows building bytecode-based interpreters (see BytecodeInterpreterPartialEvaluationTest).
* Added Node#deepCopy as primary method to copy ASTs.
* Disable inlining across Truffle boundary by default. New option TruffleInlineAcrossTruffleBoundary default false.
* Node.replace(Node) now guards against non-assignable replacement, and Node.isReplacementSafe(Node) checks in advance.
* Instrumentation:  AST "probing" is now safe and implemented by Node.probe(); language implementors need only implement Node.isInstrumentable() and Node.createWrapperNode().
* Instrumentation:  A new framework defines a category of  simple "instrumentation tools" that can be created, configured, and installed, after which they autonomously collect execution data of some kind.
* Instrumentation:  A new example "instrumentation tool" is a language-agnostic collector of code coverage information (CoverageTracker); there are two other examples.
* Removed unsafe compiler directives; use `sun.misc.Unsafe` instead.
* Removed `Node#onAdopt()`.
* Implemented a new generated code layout that reduces the code size.
* Changed all methods enclosed in a @TypeSystem must now be static.
* Changed all methods enclosed in generated type system classes are now static.
* Deprecated the type system constant used in the generated type system classes.
* Changed NodeFactory implementations are no longer generated by default. Use {Node}Gen#create instead of {Node}Factory#create to create new instances of nodes.
* Added @GenerateNodeFactory to generate NodeFactory implementations for this node and its subclasses.
* Deprecated @NodeAssumptions for removal in the next release.
* Deprecated experimental @Implies for removal in the next release.
* Added new package c.o.t.api.dsl.examples to the c.o.t.api.dsl project containing documented and debug-able Truffle-DSL use cases.
* Changed "typed execute methods" are no longer required for use as specialization return type or parameter. It is now sufficient to declare them in the @TypeSystem.
* Added @Cached annotation to express specialization local state.
* Added Specialization#limit to declare a limit expression for the maximum number of specialization instantiations.
* Changed syntax and semantics of Specialization#assumptions and Specialization#guards. They now use a Java like expression syntax.
* Changed guard expressions that do not bind any dynamic parameter are invoked just once per specialization instantiation. They are now asserted to be true on the fast path.
* Renamed @ImportGuards to @ImportStatic.
* Changed declaring a @TypeSystemReference for a node that contains specializations is not mandatory anymore.
* Changed types used in specializations are not restricted on types declared in the type system anymore.
* Changed nodes that declare all execute methods with the same number of evaluated arguments as specialization arguments do not require @NodeChild annotations anymore.
* Changed types used in checks and casts are not mandatory to be declared in the type system.

## Version 0.6
19-Dec-2014, [Repository Revision](http://hg.openjdk.java.net/graal/graal/shortlog/graal-0.6)
* Instrumentation: add Instrumentable API for language implementors, with most details automated (see package `com.oracle.truffle.api.instrument`).
* The BranchProfile constructor is now private. Use BranchProfile#create() instead.
* Renamed @CompilerDirectives.SlowPath to @CompilerDirectives.TruffleBoundary
* Renamed RootNode#isSplittable to RootNode#isCloningAllowed
* Removed RootNode#split. Cloning ASTs for splitting is now an implementation detail of the Truffle runtime implementation.
* Renamed DirectCallNode#isSplittable to DirectCallNode#isCallTargetCloningAllowed
* Renamed DirectCallNode#split to DirectCallNode#cloneCallTarget
* Renamed DirectCallNode#isSplit to DirectCallNode#isCallTargetCloned
* Added PrimitiveValueProfile.
* Added -G:TruffleTimeThreshold=5000 option to defer compilation for call targets
* Added RootNode#getExecutionContext to identify nodes with languages
* Removed `FrameTypeConversion` interface and changed the corresponding `FrameDescriptor` constructor to have a default value parameter instead.
* Removed `CompilerDirectives.unsafeFrameCast` (equivalent to a `(MaterializedFrame)` cast).
* Added `TruffleRuntime#getCapability` API method.
* Added `NodeInterface` and allowed child field to be declared with interfaces that extend it.
* Added `CompilerOptions` and allowed it to be set for `ExecutionContext` and `RootNode`.
* Added experimental object API (see new project `com.oracle.truffle.api.object`).

## Version 0.5
23-Sep-2014, [Repository Revision](http://hg.openjdk.java.net/graal/graal/shortlog/graal-0.5)
* Added `TruffleRuntime#getCallTargets()` to get all call targets that were created and are still referenced.
* Added `NeverValidAssumption` to complement `AlwaysValidAssumption`.
* Fixed a bug in `AssumedValue` that may not invalidate correctly.
* New option, `-G:+/-TruffleCompilationExceptionsAreThrown`, that will throw an `OptimizationFailedException` for compiler errors.

## Version 0.4
19-Aug-2014, [Repository Revision](http://hg.openjdk.java.net/graal/graal/shortlog/graal-0.4)
### Truffle
* Change API for stack walking to a visitor: `TruffleRuntime#iterateFrames` replaces `TruffleRuntime#getStackTrace`
* New flag `-G:+TraceTruffleCompilationCallTree` to print the tree of inlined calls before compilation.
* `truffle.jar`: strip out build-time only dependency into a seperated JAR file (`truffle-dsl-processor.jar`)
* New flag `-G:+TraceTruffleCompilationAST` to print the AST before compilation.
* New experimental `TypedObject` interface added.
* Added `isVisited` method for `BranchProfile`.
* Added new `ConditionProfile`, `BinaryConditionProfile` and `CountingConditionProfile` utility classes to profile if conditions.

## Version 0.3
9-May-2014, [Repository Revision](http://hg.openjdk.java.net/graal/graal/shortlog/graal-0.3)
* The method `CallTarget#call` takes now a variable number of Object arguments.
* Support for collecting stack traces and for accessing the current frame in slow paths (see `TruffleRuntime#getStackTrace`).
* Renamed `CallNode` to `DirectCallNode`.
* Renamed `TruffleRuntime#createCallNode` to `TruffleRuntime#createDirectCallNode`.
* Added `IndirectCallNode` for calls with a changing `CallTarget`.
* Added `TruffleRuntime#createIndirectCallNode` to create an `IndirectCallNode`.
* `DirectCallNode#inline` was renamed to `DirectCallNode#forceInlining()`.
* Removed deprecated `Node#adoptChild`.

## Version 0.2
25-Mar-2014, [Repository Revision](http://hg.openjdk.java.net/graal/graal/shortlog/graal-0.2)
* New API `TruffleRuntime#createCallNode` to create call nodes and to give the runtime system control over its implementation.
* New API `RootNode#getCachedCallNodes` to get a weak set of `CallNode`s that have registered to call the `RootNode`.
* New API to split the AST of a call-site context sensitively. `CallNode#split`, `CallNode#isSplittable`, `CallNode#getSplitCallTarget`, `CallNode#getCurrentCallTarget`, `RootNode#isSplittable`, `RootNode#split`.
* New API to inline a call-site into the call-graph. `CallNode#isInlinable`, `CallNode#inline`, `CallNode#isInlined`.
* New API for the runtime environment to register `CallTarget`s as caller to the `RootNode`. `CallNode#registerCallTarget`.
* Improved API for counting nodes in Truffle ASTs. `NodeUtil#countNodes` can be used with a `NodeFilter`.
* New API to declare the cost of a Node for use in runtime environment specific heuristics. See `NodeCost`, `Node#getCost` and `NodeInfo#cost`.
* Changed `Node#replace` reason parameter type to `CharSequence` (to enable lazy string building)
* New `Node#insert` method for inserting new nodes into the tree (formerly `adoptChild`)
* New `Node#adoptChildren` helper method that adopts all (direct and indirect) children of a node
* New API `Node#atomic` for atomic tree operations
* Made `Node#replace` thread-safe


## Version 0.1
5-Feb-2014, [Repository Revision](http://hg.openjdk.java.net/graal/graal/shortlog/graal-0.1)
* Initial version of a multi-language framework on top of Graal.<|MERGE_RESOLUTION|>--- conflicted
+++ resolved
@@ -6,11 +6,8 @@
 * GR-57658 Added `TruffleLanguage.Env.getLanguageInfo(Class<? extends TruffleLanguage>)` to lookup a `LanguageInfo` instance for a language class returned by `InteropLibrary.getLanguage(Object)`.
 * GR-57164 Added support for reading unaligned ints, shorts and long to `ByteArraySupport`.
 * GR-57164 `RootNode.translateStackTraceElement()` is now always consulted for polyglot and debugger stack traces. Stack traces now use the source section, the executable name, the name of the declared meta-object to build `StackTraceElement` instances.
-<<<<<<< HEAD
 * GR-57322 Added `TruffleLanguage.Env.getHostLanguage()` returning the host language info. This allows languages to lookup the top scope of the host language using `Env.getScopeInternal(LanguageInfo)`.
-=======
 * GR-57550 Added support for long-width dispatch targets to Bytecode OSR.
->>>>>>> 92590a99
 
 
 ## Version 24.1.0
