/*
 * Copyright (c) 2014, 2015, Oracle and/or its affiliates. All rights reserved.
 * DO NOT ALTER OR REMOVE COPYRIGHT NOTICES OR THIS FILE HEADER.
 *
 * This code is free software; you can redistribute it and/or modify it
 * under the terms of the GNU General Public License version 2 only, as
 * published by the Free Software Foundation.
 *
 * This code is distributed in the hope that it will be useful, but WITHOUT
 * ANY WARRANTY; without even the implied warranty of MERCHANTABILITY or
 * FITNESS FOR A PARTICULAR PURPOSE.  See the GNU General Public License
 * version 2 for more details (a copy is included in the LICENSE file that
 * accompanied this code).
 *
 * You should have received a copy of the GNU General Public License version
 * 2 along with this work; if not, write to the Free Software Foundation,
 * Inc., 51 Franklin St, Fifth Floor, Boston, MA 02110-1301 USA.
 *
 * Please contact Oracle, 500 Oracle Parkway, Redwood Shores, CA 94065 USA
 * or visit www.oracle.com if you need additional information or have any
 * questions.
 */
package com.oracle.truffle.api.test.vm;

import static org.junit.Assert.assertNotNull;
import static org.junit.Assert.assertNull;
import static org.junit.Assert.assertTrue;
import static org.junit.Assert.fail;

import java.io.IOException;
import java.lang.reflect.Field;

import org.junit.Test;

import com.oracle.truffle.api.CallTarget;
import com.oracle.truffle.api.Truffle;
import com.oracle.truffle.api.TruffleLanguage;
import com.oracle.truffle.api.TruffleLanguage.Env;
import com.oracle.truffle.api.debug.Breakpoint;
import com.oracle.truffle.api.debug.Debugger;
import com.oracle.truffle.api.debug.ExecutionEvent;
import com.oracle.truffle.api.frame.MaterializedFrame;
import com.oracle.truffle.api.frame.VirtualFrame;
import com.oracle.truffle.api.instrument.ASTProber;
import com.oracle.truffle.api.instrument.AdvancedInstrumentResultListener;
import com.oracle.truffle.api.instrument.AdvancedInstrumentRootFactory;
import com.oracle.truffle.api.instrument.EventHandlerNode;
import com.oracle.truffle.api.instrument.Instrumenter;
import com.oracle.truffle.api.instrument.Probe;
import com.oracle.truffle.api.instrument.StandardSyntaxTag;
import com.oracle.truffle.api.instrument.Visualizer;
import com.oracle.truffle.api.instrument.WrapperNode;
import com.oracle.truffle.api.nodes.Node;
import com.oracle.truffle.api.nodes.NodeVisitor;
import com.oracle.truffle.api.nodes.RootNode;
import com.oracle.truffle.api.source.Source;
import com.oracle.truffle.api.source.SourceSection;
import com.oracle.truffle.api.vm.EventConsumer;
<<<<<<< HEAD
import com.oracle.truffle.api.vm.PolyglotEngine;
import java.io.IOException;
import static org.junit.Assert.assertNotNull;
import static org.junit.Assert.assertNull;
import static org.junit.Assert.assertTrue;
import static org.junit.Assert.fail;
import org.junit.Test;
=======
import com.oracle.truffle.api.vm.TruffleVM;
>>>>>>> 833fe3a4

/**
 * Bug report validating test.
 * <p>
 * It has been reported that calling {@link Env#importSymbol(java.lang.String)} in
 * {@link TruffleLanguage TruffleLanguage.createContext(env)} yields a {@link NullPointerException}.
 * <p>
 * The other report was related to specifying an abstract language class in the RootNode and
 * problems with debugging later on. That is what the other part of this test - once it obtains
 * Debugger instance simulates.
 */
public class InitializationTest {

    @Test
    public void accessProbeForAbstractLanguage() throws IOException, NoSuchFieldException, SecurityException, IllegalArgumentException, IllegalAccessException {
        final Debugger[] arr = {null};
        PolyglotEngine vm = PolyglotEngine.buildNew().onEvent(new EventConsumer<ExecutionEvent>(ExecutionEvent.class) {
            @Override
            protected void on(ExecutionEvent event) {
                arr[0] = event.getDebugger();
            }
        }).build();

        final Field field = TruffleVM.class.getDeclaredField("instrumenter");
        field.setAccessible(true);
        final Instrumenter instrumenter = (Instrumenter) field.get(vm);
        instrumenter.registerASTProber(new ASTProber() {

            public void probeAST(final Instrumenter inst, RootNode startNode) {
                startNode.accept(new NodeVisitor() {

                    public boolean visit(Node node) {

                        if (node instanceof ANode) {
                            inst.probe(node).tagAs(StandardSyntaxTag.STATEMENT, null);
                        }
                        return true;
                    }
                });
            }
        });

        Source source = Source.fromText("accessProbeForAbstractLanguage text", "accessProbeForAbstractLanguage").withMimeType("application/x-abstrlang");

        vm.eval(source);

        assertNotNull("Debugger found", arr[0]);

        try {
            Debugger d = arr[0];
            Breakpoint b = d.setLineBreakpoint(0, source.createLineLocation(1), true);
            assertTrue(b.isEnabled());
            b.setCondition("true");

            vm.eval(source);
        } catch (InstrumentOKException ex) {
            // OK
            return;
        }
        fail("We should properly call up to TestLanguage.createAdvancedInstrumentRootFactory");
    }

    private static final class MMRootNode extends RootNode {
        @Child ANode node;

        MMRootNode(SourceSection ss) {
            super(AbstractLanguage.class, ss, null);
            node = new ANode(42);
            adoptChildren();
        }

        @Override
        public Object execute(VirtualFrame frame) {
            return node.constant();
        }
    }

    private static class ANode extends Node {
        private final int constant;

        public ANode(int constant) {
            this.constant = constant;
        }

        @Override
        public SourceSection getSourceSection() {
            return getRootNode().getSourceSection();
        }

        Object constant() {
            return constant;
        }
    }

    private static class ANodeWrapper extends ANode implements WrapperNode {
        @Child ANode child;
        @Child private EventHandlerNode eventHandlerNode;

        ANodeWrapper(ANode node) {
            super(1);  // dummy
            this.child = node;
        }

        @Override
        public Node getChild() {
            return child;
        }

        @Override
        public Probe getProbe() {
            return eventHandlerNode.getProbe();
        }

        @Override
        public void insertEventHandlerNode(EventHandlerNode eventHandler) {
            this.eventHandlerNode = eventHandler;
        }

        @Override
        public String instrumentationInfo() {
            throw new UnsupportedOperationException();
        }
    }

    private abstract static class AbstractLanguage extends TruffleLanguage<Object> {
    }

    @TruffleLanguage.Registration(mimeType = "application/x-abstrlang", name = "AbstrLang", version = "0.1")
    public static final class TestLanguage extends AbstractLanguage {
        public static final TestLanguage INSTANCE = new TestLanguage();

        @Override
        protected Object createContext(Env env) {
            assertNull("Not defined symbol", env.importSymbol("unknown"));
            return env;
        }

        @Override
        protected CallTarget parse(Source code, Node context, String... argumentNames) throws IOException {
            return Truffle.getRuntime().createCallTarget(new MMRootNode(code.createSection("1st line", 1)));
        }

        @Override
        protected Object findExportedSymbol(Object context, String globalName, boolean onlyExplicit) {
            return null;
        }

        @Override
        protected Object getLanguageGlobal(Object context) {
            throw new UnsupportedOperationException();
        }

        @Override
        protected boolean isObjectOfLanguage(Object object) {
            throw new UnsupportedOperationException();
        }

        @Override
        public Object evalInContext(Source source, Node node, MaterializedFrame mFrame) {
            throw new UnsupportedOperationException();
        }

        @Override
        public AdvancedInstrumentRootFactory createAdvancedInstrumentRootFactory(String expr, AdvancedInstrumentResultListener resultListener) {
            throw new InstrumentOKException();
        }

        @Override
        public Visualizer getVisualizer() {
            throw new UnsupportedOperationException();
        }

        @Override
        protected boolean isInstrumentable(Node node) {
            return node instanceof ANode;
        }

        @Override
        protected WrapperNode createWrapperNode(Node node) {
            return node instanceof ANode ? new ANodeWrapper((ANode) node) : null;
        }
    }

    private static final class InstrumentOKException extends RuntimeException {
        static final long serialVersionUID = 1L;
    }
}<|MERGE_RESOLUTION|>--- conflicted
+++ resolved
@@ -56,17 +56,7 @@
 import com.oracle.truffle.api.source.Source;
 import com.oracle.truffle.api.source.SourceSection;
 import com.oracle.truffle.api.vm.EventConsumer;
-<<<<<<< HEAD
 import com.oracle.truffle.api.vm.PolyglotEngine;
-import java.io.IOException;
-import static org.junit.Assert.assertNotNull;
-import static org.junit.Assert.assertNull;
-import static org.junit.Assert.assertTrue;
-import static org.junit.Assert.fail;
-import org.junit.Test;
-=======
-import com.oracle.truffle.api.vm.TruffleVM;
->>>>>>> 833fe3a4
 
 /**
  * Bug report validating test.
@@ -90,7 +80,7 @@
             }
         }).build();
 
-        final Field field = TruffleVM.class.getDeclaredField("instrumenter");
+        final Field field = PolyglotEngine.class.getDeclaredField("instrumenter");
         field.setAccessible(true);
         final Instrumenter instrumenter = (Instrumenter) field.get(vm);
         instrumenter.registerASTProber(new ASTProber() {
