--- conflicted
+++ resolved
@@ -41,13 +41,8 @@
 suite = {
   "mxversion": "6.39.0",
   "name" : "truffle",
-<<<<<<< HEAD
-  "version" : "23.1.0.1",
+  "version" : "23.1.1.0",
   "release" : False,
-=======
-  "version" : "23.1.1",
-  "release" : True,
->>>>>>> b102df7b
   "groupId" : "org.graalvm.truffle",
   "sourceinprojectwhitelist" : [],
   "url" : "http://openjdk.java.net/projects/graal",
