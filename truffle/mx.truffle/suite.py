#
# Copyright (c) 2018, 2023, Oracle and/or its affiliates. All rights reserved.
# DO NOT ALTER OR REMOVE COPYRIGHT NOTICES OR THIS FILE HEADER.
#
# The Universal Permissive License (UPL), Version 1.0
#
# Subject to the condition set forth below, permission is hereby granted to any
# person obtaining a copy of this software, associated documentation and/or
# data (collectively the "Software"), free of charge and under any and all
# copyright rights in the Software, and any and all patent rights owned or
# freely licensable by each licensor hereunder covering either (i) the
# unmodified Software as contributed to or provided by such licensor, or (ii)
# the Larger Works (as defined below), to deal in both
#
# (a) the Software, and
#
# (b) any piece of software and/or hardware listed in the lrgrwrks.txt file if
# one is included with the Software each a "Larger Work" to which the Software
# is contributed by such licensors),
#
# without restriction, including without limitation the rights to copy, create
# derivative works of, display, perform, and distribute the Software and make,
# use, sell, offer for sale, import, export, have made, and have sold the
# Software and the Larger Work(s), and to sublicense the foregoing rights on
# either these or other terms.
#
# This license is subject to the following condition:
#
# The above copyright notice and either this complete permission notice or at a
# minimum a reference to the UPL must be included in all copies or substantial
# portions of the Software.
#
# THE SOFTWARE IS PROVIDED "AS IS", WITHOUT WARRANTY OF ANY KIND, EXPRESS OR
# IMPLIED, INCLUDING BUT NOT LIMITED TO THE WARRANTIES OF MERCHANTABILITY,
# FITNESS FOR A PARTICULAR PURPOSE AND NONINFRINGEMENT. IN NO EVENT SHALL THE
# AUTHORS OR COPYRIGHT HOLDERS BE LIABLE FOR ANY CLAIM, DAMAGES OR OTHER
# LIABILITY, WHETHER IN AN ACTION OF CONTRACT, TORT OR OTHERWISE, ARISING FROM,
# OUT OF OR IN CONNECTION WITH THE SOFTWARE OR THE USE OR OTHER DEALINGS IN THE
# SOFTWARE.
#
suite = {
  "mxversion": "6.39.0",
  "name" : "truffle",
<<<<<<< HEAD
  "version" : "23.1.2.1",
=======
  "version" : "23.1.3",
>>>>>>> cee7cbda
  "release" : False,
  "groupId" : "org.graalvm.truffle",
  "sourceinprojectwhitelist" : [],
  "url" : "http://openjdk.java.net/projects/graal",
  "developer" : {
    "name" : "GraalVM Development",
    "email" : "graalvm-dev@oss.oracle.com",
    "organization" : "Oracle Corporation",
    "organizationUrl" : "http://www.graalvm.org/",
  },
  "scm" : {
    "url" : "https://github.com/oracle/graal/tree/master/truffle",
    "read" : "https://github.com/oracle/graal.git",
    "write" : "git@github.com:oracle/graal.git",
  },
  "defaultLicense" : "UPL",
  "imports" : {
    "suites": [
      {
        "name" : "sdk",
        "subdir": True,
      },
    ]
  },
  "libraries" : {

    # ------------- Libraries -------------

    "LIBFFI_SOURCES" : {
      "resource" : True,
      "version" : "3.4.4",
      "urls" : [
        "https://lafo.ssw.uni-linz.ac.at/pub/graal-external-deps/libffi-{version}.tar.gz",
        "https://github.com/libffi/libffi/releases/download/v{version}/libffi-{version}.tar.gz",
      ],
      "digest" : "sha512:88680aeb0fa0dc0319e5cd2ba45b4b5a340bc9b4bcf20b1e0613b39cd898f177a3863aa94034d8e23a7f6f44d858a53dcd36d1bb8dee13b751ef814224061889",
    },

    "ANTLR4": {
      "moduleName": "org.antlr.antlr4.runtime",
      "digest" : "sha512:4abb69a3c6895edeec64c11d61886fbeb68eda5ebb21094f596e4f7add8afa9ff049c05fa916264b9185ac9013b16d8eabf44fb65da0b6871997c8f1473a3771",
      "sourceDigest" : "sha512:611840da04cf2768f234ef06d69d95ed6edb2c55a48c3cffdf96ab23e76fc3bdd03e900155e454d2dd23ce8b644d48882a980aa6f5a76905dbbad57320d1cce0",
      "maven" : {
        "groupId" : "org.antlr",
        "artifactId" : "antlr4-runtime",
        "version" : "4.12.0",
      }
    },

    "ANTLR4_COMPLETE": {
      # original: https://www.antlr.org/download/antlr-4.12.0-complete.jar
      "urls": ["https://lafo.ssw.uni-linz.ac.at/pub/graal-external-deps/antlr-4.12.0-complete.jar"],
      "digest": "sha512:f92f976375421ef117a97cb4298b7478b849370334a1eaf2efb243bd510e79358f258f47327deb2b9441843e7061acc67add2d034259f3136d97da8a09e545a4",
    },

    "TRUFFLE_JCODINGS": {
      "digest" : "sha512:455f3dc287181c185ab87c03e88cc89615f3da262358f44ea01bb3cc9f04d8e3cee7911f8a14a6403d3285d9b54812aaa48ade093a0b3ec4e594adbbda1d5387",
      "version" : "1.0.58.1",
      "urls" : ["https://lafo.ssw.uni-linz.ac.at/pub/graal-external-deps/graalvm-shadowed-jcodings-{version}.jar"],
      "exports" : [],
      "license": ["MIT"],
    },

    "TRUFFLE_ASM_9.5" : {
      "digest" : "sha512:7a49aaa0c4b513ca54ce684a74a3848ba4caf486320125f08cb8872720dc1e789538729f45c46d6ccf1b1ea54f7c3770dc9682d13a3f1813a348168ee5c40b82",
      "urls": ["https://lafo.ssw.uni-linz.ac.at/pub/graal-external-deps/com.oracle.truffle.api.impl.asm-9.5.0.jar"],
    },

    "ICU4J" : {
      "moduleName" : "com.ibm.icu",
      "digest" : "sha512:48130eb346a5bb5bdaff867e5231808a3cd03d1876d8e6b7c501336df6992e912f7c53456dc72b673ad3272f3b54b414343eea8a1118d01d0e517403cab3e324",
      "sourceDigest" : "sha512:7afc98996ebf44046533abcca1125126ac4c05ad37ceeec35c29d2d29a9eeb06fc4d675d4378b9514238afdc7b73036947e196e350294b27520793a1111ddab3",
      "maven" : {
        "groupId" : "com.ibm.icu",
        "artifactId" : "icu4j",
        "version" : "72.1",
      },
    },
    "ICU4J-CHARSET" : {
      "moduleName" : "com.ibm.icu.charset",
      "digest" : "sha512:db3534ebaa54c956bd41f293bdffb691caf48500625286d0dbce2776da19bc1ad7d0108b192e8610db4c0a0ba459b36c4dc3af36b67b4c4c4d55a66315389cdd",
      "sourceDigest" : "sha512:07b228e82a4aeb246936468bb6e8c00ab1f9426aecc7c9dee78f97fc6ce9ad92492f5342112f8f815a8257ef644f6ffbb8859f2bdeaa8efeb830dbfae78a883f",
      "maven" : {
        "groupId" : "com.ibm.icu",
        "artifactId" : "icu4j-charset",
        "version" : "72.1",
      },
    },

    # Deprecated: Do not use, replaced by TRUFFLE_JSON.
    "TruffleJSON" : {
      "urls" : ["https://lafo.ssw.uni-linz.ac.at/pub/graal-external-deps/trufflejson-20231013.jar"],
      "digest" : "sha512:35a51c5deb0a3e3690b6d1d3d84682bc5e43b2fba1f1611d456526664667532103eb6efff6b2ea9eaedd099c9429f2b661ccbab44b681a031bdbb3e9758da949",
      "sourceUrls": ["https://lafo.ssw.uni-linz.ac.at/pub/graal-external-deps/trufflejson-20231013-src.jar"],
      "sourceDigest" : "sha512:24e7276d1ac030297ff1c6a0ff2f2604ab5949af916f827efb677839d537aaf304bbf355dbb223f8a1ecebddb21e4b2a8e2dd87039e4816115a0e9568230fbf6",
    },

    "JSON" : {
      "moduleName" : "org.json",
      "digest" : "sha512:a5cdd1ed984448d6538746429f2d1a0ec8f64f93af0e84870ce898a9f07a81d11bf27d2ee081471975772efc8a0d3d5e05541197a532066e9edb09ad032d31a3",
      "sourceDigest" : "sha512:80b382663f1bfd31f668eeb083a0a5a1620153e195e5b030da8f4c320f6126d7183ecb11f4b1afc8408a385c0918caa9f77942376499f9723dd7134dadd57a89",
      "maven" : {
        "groupId" : "org.json",
        "artifactId" : "json",
        "version" : "20231013",
      },
    },

    "VISUALVM-LIB-JFLUID-HEAP" : {
      "digest" : "sha512:6d93cde728f5db242d2ab55090e5b2952e873625e542043d16d859e1486433c91efcf3c713d7255697951ee745cd5f66276b78f38c62c422cd7b1000291612ad",
      "sourceDigest" : "sha512:81377da5f52fae2e412ea084cb6e6e82d37beb96e8d624e47b6e7a2e70f61e237485239dd4b64934bf4758857d0582dc11acdeadc930bccb02a471df4b7e83b2",
      "maven" : {
        "groupId" : "org.graalvm.visualvm.modules",
        "artifactId" : "org-graalvm-visualvm-lib-jfluid-heap",
        "version" : "2.1.4",
      },
    },

    "JIMFS" : {
      "sha1": "48462eb319817c90c27d377341684b6b81372e08",
      "sourceSha1": "bc1cd4901ef5f6ed1f62fe2e876758ce081e2aba",
      "maven": {
        "groupId": "com.google.jimfs",
        "artifactId": "jimfs",
        "version": "1.2",
      },
    },

    "GUAVA": { # JIMFS dependency
      "moduleName": "com.google.common",
      "sha1": "119ea2b2bc205b138974d351777b20f02b92704b",
      "sourceSha1": "d34772c01bd6637982d1aafe895c4fcd8b42e139",
      "maven": {
        "groupId": "com.google.guava",
        "artifactId": "guava",
        "version": "31.0.1-jre",
      },
    },

  },
  "snippetsPattern" : ".*(Snippets|doc-files).*",
  "projects" : {

    # ------------- Truffle -------------

    "com.oracle.truffle.api" : {
      "subDir" : "src",
      "sourceDirs" : ["src"],
      "dependencies" : [
        "sdk:POLYGLOT",
      ],
      "requires" : [
        "java.logging",
        "jdk.unsupported", # sun.misc.Unsafe
      ],
      # We need to force javac as JDT has a bug that JDT ignores SuppressWarnings
      # if warnings as errors is enabled. See GR-14683.
      "forceJavac" : "true",
      "javaCompliance" : "17+",
      "checkstyleVersion" : "10.7.0",
      "workingSets" : "API,Truffle",
    },

    "com.oracle.truffle.api.jdk21" : {
      "subDir" : "src",
      "sourceDirs" : ["src"],
      "dependencies" : [
      ],
      "overlayTarget" : "com.oracle.truffle.api",
      "checkPackagePrefix" : "false",
      "multiReleaseJarVersion" : "21",
      "checkstyle" : "com.oracle.truffle.api",
      "javaCompliance" : "21+",
      "workingSets" : "API,Truffle",
    },

    "com.oracle.truffle.api.utilities" : {
      "subDir" : "src",
      "sourceDirs" : ["src"],
      "dependencies" : [
        "com.oracle.truffle.api"
      ],
      "checkstyle" : "com.oracle.truffle.api",
      "javaCompliance" : "17+",
      "workingSets" : "API,Truffle",
    },

    "com.oracle.truffle.polyglot" : {
      "subDir" : "src",
      "sourceDirs" : ["src"],
      "dependencies" : [
        "sdk:POLYGLOT",
        "com.oracle.truffle.api.instrumentation",
        "com.oracle.truffle.api.exception",
      ],
      "requires" : [
        "java.logging",
        "jdk.management",
        "jdk.unsupported", # sun.misc.Unsafe
      ],
      "annotationProcessors" : ["TRUFFLE_DSL_PROCESSOR"],
      "checkstyle" : "com.oracle.truffle.api",
      "javaCompliance" : "17+",
      "workingSets" : "API,Truffle",
    },

    "com.oracle.truffle.runtime" : {
      "subDir" : "src",
      "sourceDirs" : ["src"],
      "dependencies" : [
        "TRUFFLE_API",
        "TRUFFLE_COMPILER",
      ],
      "requires" : [
        "java.logging",
        "jdk.management",
        "jdk.jfr",
        "jdk.unsupported", # sun.misc.Unsafe
      ],
      "requiresConcealed" : {
        "jdk.internal.vm.ci" : [
          "jdk.vm.ci.meta",
          "jdk.vm.ci.services",
          "jdk.vm.ci.code",
          "jdk.vm.ci.code.stack",
        ],
        "java.base" : [
          "jdk.internal.module",
        ],
      },
      "annotationProcessors" : ["TRUFFLE_DSL_PROCESSOR", "TRUFFLE_LIBGRAAL_PROCESSOR"],
      "checkstyle" : "com.oracle.truffle.api",
      "javaCompliance" : "17+",
      "workingSets" : "API,Truffle",
    },

    "com.oracle.truffle.compiler" : {
      "subDir" : "src",
      "sourceDirs" : ["src"],
      "dependencies" : [
      ],
      "requires" : [
        "java.logging",
        "jdk.management",
        "jdk.unsupported", # sun.misc.Unsafe
      ],
      "requiresConcealed" : {
        "jdk.internal.vm.ci" : [
          "jdk.vm.ci.meta",
          "jdk.vm.ci.code",
        ],
      },
      "checkstyle" : "com.oracle.truffle.api",
      "javaCompliance" : "17+",
      "workingSets" : "API,Truffle",
    },

    "com.oracle.truffle.host" : {
      "subDir" : "src",
      "sourceDirs" : ["src"],
      "dependencies" : [
        "com.oracle.truffle.api.exception",
        "truffle:TRUFFLE_ASM_9.5",
      ],
      "requires" : [
        "java.sql",
        "jdk.unsupported", # sun.misc.Unsafe
      ],
      "annotationProcessors" : ["TRUFFLE_DSL_PROCESSOR"],
      "checkstyle" : "com.oracle.truffle.api",
      "javaCompliance" : "17+",
      "workingSets" : "API,Truffle",
    },

    "com.oracle.truffle.api.modularized.test" : {
      "subDir" : "src",
      "sourceDirs" : ["src"],
      "dependencies" : [
        "com.oracle.truffle.api.modularized.test.separate.module.test",
        "TRUFFLE_API",
        "sdk:POLYGLOT",
        "mx:JUNIT",
      ],
      "checkstyle" : "com.oracle.truffle.dsl.processor",
      "javaCompliance" : "17+",
      "annotationProcessors" : ["TRUFFLE_DSL_PROCESSOR"],
      "workingSets" : "API,Truffle,Test",
      "jacoco" : "exclude",
    },

    "com.oracle.truffle.api.modularized.test.separate.module.test" : {
      "subDir" : "src",
      "sourceDirs" : ["src"],
      "javaCompliance" : "17+",
      "workingSets" : "API,Truffle,Test",
      "jacoco" : "exclude",
    },

    "com.oracle.truffle.api.test" : {
      "subDir" : "src",
      "sourceDirs" : ["src"],
      "dependencies" : [
        "TRUFFLE_TCK_TESTS",
        "TRUFFLE_API",
        "TRUFFLE_SL",
        "VISUALVM-LIB-JFLUID-HEAP",
        "GUAVA",
        "JIMFS",
        "mx:JUNIT",
      ],
      "requires" : [
        "java.desktop",
        "java.logging",
        "java.sql",
        "jdk.management",
        "jdk.unsupported", # sun.misc.Unsafe
      ],
      "requiresConcealed" : {
        "java.base" : [
          "jdk.internal.loader"
        ],
      },
      "checkstyle" : "com.oracle.truffle.dsl.processor",
      "javaCompliance" : "17+",
      "annotationProcessors" : ["TRUFFLE_DSL_PROCESSOR"],
      "workingSets" : "API,Truffle,Test",
      "jacoco" : "exclude",
    },

    "com.oracle.truffle.api.benchmark" : {
      "subDir" : "src",
      "sourceDirs" : ["src"],
      "dependencies" : [
        "com.oracle.truffle.api.instrumentation.test",
        "TRUFFLE_API",
        "mx:JMH_1_21",
      ],
      "requires" : [
        "jdk.unsupported", # sun.misc.Unsafe
      ],
      "requiresConcealed" : {
        "java.base" : ["jdk.internal.loader"],
      },
      "checkstyle" : "com.oracle.truffle.dsl.processor",
      "javaCompliance" : "17+",
      "spotbugsIgnoresGenerated" : True,
      "testProject" : True,
      "annotationProcessors" : ["mx:JMH_1_21", "TRUFFLE_DSL_PROCESSOR"],
      "workingSets" : "API,Truffle,Test",
      "jacoco" : "exclude",
    },

    "com.oracle.truffle.api.library" : {
      "subDir" : "src",
      "sourceDirs" : ["src"],
      "dependencies" : ["com.oracle.truffle.api.dsl", "com.oracle.truffle.api.utilities"],
      "requires" : [
        "jdk.unsupported", # sun.misc.Unsafe
      ],
      "checkstyle" : "com.oracle.truffle.api",
      "annotationProcessors" : ["TRUFFLE_DSL_PROCESSOR"],
      "javaCompliance" : "17+",
      "workingSets" : "API,Truffle",
    },

    "com.oracle.truffle.api.dsl" : {
      "subDir" : "src",
      "sourceDirs" : ["src"],
      "dependencies" : ["com.oracle.truffle.api"],
      "requires" : [
        "java.logging",
        "jdk.unsupported", # sun.misc.Unsafe
      ],
      "checkstyle" : "com.oracle.truffle.api",
      "javaCompliance" : "17+",
      "workingSets" : "API,Truffle,Codegen",
    },

    "com.oracle.truffle.api.library.test" : {
      "subDir" : "src",
      "sourceDirs" : ["src"],
      "dependencies" : [
        "com.oracle.truffle.polyglot",
        "com.oracle.truffle.api.test",
        "com.oracle.truffle.api.dsl",
        "com.oracle.truffle.api.library",
        "mx:JUNIT",
      ],
      "checkstyle" : "com.oracle.truffle.dsl.processor",
      "javaCompliance" : "17+",
      "annotationProcessors" : ["TRUFFLE_DSL_PROCESSOR"],
      "workingSets" : "API,Truffle,Codegen,Test",
      "jacoco" : "exclude",
    },


    "com.oracle.truffle.api.dsl.test" : {
      "subDir" : "src",
      "sourceDirs" : ["src"],
      "dependencies" : [
        "com.oracle.truffle.polyglot",
        "com.oracle.truffle.api.test",
        "com.oracle.truffle.api.interop",
        "mx:JUNIT",
      ],
      "requires" : [
        "java.logging",
      ],
      "checkstyle" : "com.oracle.truffle.dsl.processor",
      "javaCompliance" : "17+",
      "annotationProcessors" : ["TRUFFLE_DSL_PROCESSOR"],
      "workingSets" : "API,Truffle,Codegen,Test",
      "jacoco" : "exclude",
    },

    "com.oracle.truffle.sl.tck" : {
      "subDir" : "src",
      "sourceDirs" : ["src"],
      "dependencies" : [
        "mx:JUNIT",
        "sdk:POLYGLOT_TCK"
      ],
      "checkstyle" : "com.oracle.truffle.api",
      "javaCompliance" : "17+",
      "workingSets" : "SimpleLanguage,Test",
      "jacoco" : "exclude",
    },

    "com.oracle.truffle.dsl.processor" : {
      "subDir" : "src",
      "sourceDirs" : ["src"],
      "dependencies" : [
        "truffle:ANTLR4"
      ],
      "requires" : [
        "java.compiler",
        "jdk.management"
      ],
      "checkstyle" : "com.oracle.truffle.dsl.processor",
      "javaCompliance" : "17+",
      "checkstyleVersion" : "10.7.0",
      "workingSets" : "Truffle,Codegen",
    },

    "com.oracle.truffle.api.interop" : {
      "subDir" : "src",
      "sourceDirs" : ["src"],
      "dependencies" : [
        "com.oracle.truffle.api.strings",
      ],
      "annotationProcessors" : ["TRUFFLE_DSL_PROCESSOR"],
      "checkstyle" : "com.oracle.truffle.api",
      "javaCompliance" : "17+",
      "workingSets" : "API,Truffle",
    },

    "com.oracle.truffle.api.exception" : {
      "subDir" : "src",
      "sourceDirs" : ["src"],
      "dependencies" : [
        "com.oracle.truffle.api.interop",
      ],
      "annotationProcessors" : ["TRUFFLE_DSL_PROCESSOR"],
      "checkstyle" : "com.oracle.truffle.api",
      "javaCompliance" : "17+",
      "workingSets" : "API,Truffle",
    },

   "com.oracle.truffle.api.instrumentation" : {
      "subDir" : "src",
      "sourceDirs" : ["src"],
      "dependencies" : ["com.oracle.truffle.api.interop"],
      "requires" : [
        "java.logging",
      ],
      "checkstyle" : "com.oracle.truffle.api",
      "annotationProcessors" : ["TRUFFLE_DSL_PROCESSOR"],
      "javaCompliance" : "17+",
      "workingSets" : "API,Truffle",
    },

    "com.oracle.truffle.api.instrumentation.test" : {
      "subDir" : "src",
      "sourceDirs" : ["src"],
      "dependencies" : [
        "com.oracle.truffle.api.debug",
        "com.oracle.truffle.api.dsl.test",
        "mx:JUNIT"
      ],
      "requires" : [
        "java.logging",
      ],
      "checkstyle" : "com.oracle.truffle.api",
      "annotationProcessors" : ["TRUFFLE_DSL_PROCESSOR"],
      "javaCompliance" : "17+",
      "workingSets" : "API,Truffle",
      "jacoco" : "exclude",
    },

    "com.oracle.truffle.api.debug" : {
      "subDir" : "src",
      "sourceDirs" : ["src"],
      "dependencies" : ["com.oracle.truffle.polyglot"],
      "generatedDependencies" : ["com.oracle.truffle.polyglot"],
      "checkstyle" : "com.oracle.truffle.api",
      "annotationProcessors" : ["TRUFFLE_DSL_PROCESSOR"],
      "javaCompliance" : "17+",
      "workingSets" : "API,Truffle",
    },

    "com.oracle.truffle.api.debug.test" : {
      "subDir" : "src",
      "sourceDirs" : ["src"],
      "dependencies" : [
        "com.oracle.truffle.api.debug",
        "com.oracle.truffle.api.instrumentation.test",
        "com.oracle.truffle.api.dsl.test",
        "com.oracle.truffle.tck",
        "mx:JUNIT"
      ],
      "checkstyle" : "com.oracle.truffle.api",
      "annotationProcessors" : ["TRUFFLE_DSL_PROCESSOR"],
      "javaCompliance" : "17+",
      "workingSets" : "API,Truffle",
      "testProject" : True,
      "jacoco" : "exclude",
    },

    "com.oracle.truffle.api.object" : {
      "subDir" : "src",
      "sourceDirs" : ["src"],
      "dependencies" : [
        "com.oracle.truffle.api.interop",
      ],
      "requires" : [
        "jdk.unsupported", # sun.misc.Unsafe
      ],
      "annotationProcessors" : ["TRUFFLE_DSL_PROCESSOR"],
      "checkstyle" : "com.oracle.truffle.api",
      "javaCompliance" : "17+",
      "workingSets" : "API,Truffle",
    },

    "com.oracle.truffle.api.strings" : {
      "subDir" : "src",
      "sourceDirs" : ["src"],
      "dependencies" : [
        "com.oracle.truffle.api.profiles",
        "TRUFFLE_JCODINGS",
      ],
      "requires" : [
        "jdk.unsupported", # sun.misc.Unsafe
      ],
      "generatedDependencies": [
        "com.oracle.truffle.api.library",
      ],
      "requiresConcealed" : {
        "java.base" : ["jdk.internal.loader"],
      },
      "annotationProcessors" : ["TRUFFLE_DSL_PROCESSOR"],
      "checkstyle" : "com.oracle.truffle.api",
      "javaCompliance" : "17+",
      "workingSets" : "API,Truffle",
    },

    "com.oracle.truffle.api.strings.test" : {
      "subDir" : "src",
      "sourceDirs" : ["src"],
      "dependencies" : [
        "TRUFFLE_API",
        "mx:JUNIT",
        "mx:JMH_1_21",
      ],
      "requires" : [
        "jdk.unsupported", # sun.misc.Unsafe
      ],
      "checkstyle" : "com.oracle.truffle.api",
      "javaCompliance" : "17+",
      "annotationProcessors" : [
        "TRUFFLE_DSL_PROCESSOR",
        "mx:JMH_1_21",
      ],
      "requiresConcealed" : {
        "java.base" : ["jdk.internal.loader"],
      },
      "workingSets" : "API,Truffle,Codegen,Test",
      "jacoco" : "exclude",
      "testProject" : True,
    },


    "com.oracle.truffle.api.staticobject" : {
      "subDir" : "src",
      "sourceDirs" : ["src"],
      "dependencies" : [
        "com.oracle.truffle.api",
        "truffle:TRUFFLE_ASM_9.5",
      ],
      "requires" : [
        "jdk.unsupported", # sun.misc.Unsafe
      ],
      "checkstyle" : "com.oracle.truffle.api",
      "javaCompliance" : "17+",
      "javadocType" : "api",
      "workingSets" : "API,Truffle",
    },

    "com.oracle.truffle.api.staticobject.test": {
      "subDir" : "src",
      "sourceDirs" : ["src"],
      "dependencies" : [
        "com.oracle.truffle.api.staticobject",
        "TRUFFLE_API",
        "mx:JUNIT"
      ],
      "checkstyle": "com.oracle.truffle.api",
      "javaCompliance" : "17+",
      "annotationProcessors" : ["TRUFFLE_DSL_PROCESSOR"],
      "workingSets" : "API,Truffle,Test",
      "testProject" : True,
    },

    "com.oracle.truffle.api.profiles" : {
      "subDir" : "src",
      "sourceDirs" : ["src"],
      "dependencies" : ["com.oracle.truffle.api.dsl"],
      "checkstyle" : "com.oracle.truffle.api",
      "javaCompliance" : "17+",
      "workingSets" : "API,Truffle",
    },

    "com.oracle.truffle.object" : {
      "subDir" : "src",
      "sourceDirs" : ["src"],
      "dependencies" : ["com.oracle.truffle.api.object"],
      "requires" : [
        "jdk.unsupported", # sun.misc.Unsafe
      ],
      "checkstyle" : "com.oracle.truffle.api",
      "javaCompliance" : "17+",
      "annotationProcessors" : ["TRUFFLE_DSL_PROCESSOR"],
      "workingSets" : "Truffle",
    },

    "com.oracle.truffle.object.basic.test" : {
      "subDir" : "src",
      "sourceDirs" : ["src"],
      "dependencies" : [
        "com.oracle.truffle.object",
        "com.oracle.truffle.api.test",
        "mx:JUNIT"
      ],
      "requires" : [
        "jdk.unsupported", # GR-36880
      ],
      "checkstyle" : "com.oracle.truffle.dsl.processor",
      "javaCompliance" : "17+",
      "annotationProcessors" : ["TRUFFLE_DSL_PROCESSOR"],
      "workingSets" : "Truffle",
      "testProject" : True,
      "jacoco" : "exclude",
    },

    "com.oracle.truffle.tck" : {
      "subDir" : "src",
      "sourceDirs" : ["src"],
      "dependencies" : [
        "TRUFFLE_API",
        "mx:JUNIT",
        "sdk:POLYGLOT_TCK"
      ],
      "annotationProcessors" : ["TRUFFLE_DSL_PROCESSOR"],
      "checkstyle" : "com.oracle.truffle.api",
      "javaCompliance" : "17+",
      "workingSets" : "Truffle,Tools",
    },
    "com.oracle.truffle.tck.common" : {
      "subDir" : "src",
      "sourceDirs" : ["src"],
      "dependencies" : [
        "sdk:POLYGLOT_TCK"
      ],
      "checkstyle" : "com.oracle.truffle.api",
      "javaCompliance" : "17+",
      "workingSets" : "Truffle,Tools",
    },
    "com.oracle.truffle.tck.tests" : {
      "subDir" : "src",
      "sourceDirs" : ["src"],
      "dependencies" : [
        "mx:JUNIT",
        "sdk:POLYGLOT_TCK",
        "com.oracle.truffle.tck.common",
      ],
      "checkstyle" : "com.oracle.truffle.api",
      "javaCompliance" : "17+",
      "workingSets" : "Truffle,Tools",
      "testProject" : False,
      "jacoco" : "exclude",
    },
    "com.oracle.truffle.tck.tests.language" : {
      "subDir" : "src",
      "sourceDirs" : ["src"],
      "dependencies" : [
        "TRUFFLE_API",
      ],
      "requires" : [
        "jdk.unsupported", # sun.misc.Unsafe
      ],
      "checkstyle" : "com.oracle.truffle.api",
      "javaCompliance" : "17+",
      "annotationProcessors" : ["TRUFFLE_DSL_PROCESSOR"],
      "workingSets" : "Truffle,Test",
      "jacoco" : "exclude",
      "testProject" : True,
    },
    "com.oracle.truffle.tck.instrumentation" : {
      "subDir" : "src",
      "sourceDirs" : ["src"],
      "dependencies" : [
        "mx:JUNIT",
        "TRUFFLE_API",
        "com.oracle.truffle.tck.common",
      ],
      "annotationProcessors" : ["TRUFFLE_DSL_PROCESSOR"],
      "checkstyle" : "com.oracle.truffle.api",
      "javaCompliance" : "17+",
      "workingSets" : "Truffle,Tools",
    },

    "com.oracle.truffle.nfi" : {
      "subDir" : "src",
      "sourceDirs" : ["src"],
      "dependencies" : [
        "com.oracle.truffle.nfi.api",
        "com.oracle.truffle.nfi.backend.spi",
      ],
      "checkstyle" : "com.oracle.truffle.api",
      "spotbugsIgnoresGenerated" : True,
      "javaCompliance" : "17+",
      "annotationProcessors" : ["TRUFFLE_DSL_PROCESSOR"],
      "workingSets" : "Truffle",
    },

    "com.oracle.truffle.nfi.api" : {
      "subDir" : "src",
      "sourceDirs" : ["src"],
      "dependencies" : [
        "com.oracle.truffle.api.interop",
      ],
      "checkstyle" : "com.oracle.truffle.api",
      "javaCompliance" : "17+",
      "annotationProcessors" : ["TRUFFLE_DSL_PROCESSOR"],
      "workingSets" : "Truffle",
    },

    "com.oracle.truffle.nfi.backend.libffi" : {
      "subDir" : "src",
      "sourceDirs" : ["src"],
      "jniHeaders" : True,
      "dependencies" : [
        "com.oracle.truffle.nfi.api",
        "com.oracle.truffle.nfi.backend.spi",
      ],
      "requires" : [
        "jdk.unsupported", # sun.misc.Unsafe
      ],
      "checkstyle" : "com.oracle.truffle.api",
      "javaCompliance" : "17+",
      "annotationProcessors" : ["TRUFFLE_DSL_PROCESSOR"],
      "workingSets" : "Truffle",
      "os_arch" : {
        "solaris" : {
          "<others>" : {
            "ignore" : "temporarily disabled",  # necessary until GR-13214 is resolved
          },
        },
        "<others>" : {
          "<others>" : {
            "ignore" : False,
          },
        },
      },
    },

    "com.oracle.truffle.nfi.backend.panama" : {
      "subDir" : "src",
      "sourceDirs" : ["src"],
      "javaPreviewNeeded" : "21+",
      "dependencies" : [
        "com.oracle.truffle.nfi.backend.spi",
      ],
      "checkstyle" : "com.oracle.truffle.api",
      "javaCompliance" : "21+",
      "annotationProcessors" : ["TRUFFLE_DSL_PROCESSOR"],
      "workingSets" : "Truffle",
    },

    "com.oracle.truffle.nfi.backend.spi" : {
      "subDir" : "src",
      "sourceDirs" : ["src"],
      "dependencies" : [
        "TRUFFLE_API",
      ],
      "checkstyle" : "com.oracle.truffle.api",
      "javaCompliance" : "17+",
      "annotationProcessors" : ["TRUFFLE_DSL_PROCESSOR"],
      "workingSets" : "Truffle",
    },

    "libffi" : {
      "class" : "LibffiBuilderProject",
      "dependencies" : [
        "LIBFFI_SOURCES",
      ],
    },

    "com.oracle.truffle.nfi.native" : {
      "subDir" : "src",
      "native" : "shared_lib",
      "toolchain" : "sdk:LLVM_NINJA_TOOLCHAIN",
      "deliverable" : "trufflenfi",
      "use_jdk_headers" : True,
      "buildDependencies" : [
        "libffi",
        "com.oracle.truffle.nfi.backend.libffi",
      ],
      "os_arch" : {
        "windows" : {
          "<others>" : {
            "cflags" : []
          }
        },
        "solaris" : {
          "<others>" : {
            "cflags" : ["-g", "-Wall", "-Werror", "-m64", "-pthread"],
            "ldflags" : ["-m64", "-pthread"],
            "ldlibs" : ["-ldl"],
          },
        },
        "linux" : {
          "<others>" : {
            "cflags" : ["-g", "-Wall", "-Werror", "-D_GNU_SOURCE"],
            "ldlibs" : ["-ldl"],
          },
        },
        "linux-musl" : {
          "<others>" : {
            "cflags" : ["-g", "-Wall", "-Werror"],
            "ldlibs" : ["-ldl"],
          },
        },
        "<others>" : {
          "<others>" : {
            "cflags" : ["-g", "-Wall", "-Werror"],
            "ldlibs" : ["-ldl"],
          },
        },
      },
    },

    "com.oracle.truffle.nfi.test" : {
      "subDir" : "src",
      "sourceDirs" : ["src"],
      "dependencies" : [
        "com.oracle.truffle.api.test",
        "mx:JUNIT",
        "TRUFFLE_NFI",
        "TRUFFLE_TCK",
        "TRUFFLE_TEST_NATIVE",
      ],
      "requires" : [
        "jdk.unsupported", # sun.misc.Unsafe
      ],
      "checkstyle" : "com.oracle.truffle.api",
      "javaCompliance" : "17+",
      "workingSets" : "Truffle",
      "annotationProcessors" : ["TRUFFLE_DSL_PROCESSOR"],
      "javaProperties" : {
        "native.test.path" : "<path:TRUFFLE_TEST_NATIVE>",
      },
      "testProject" : True,
      "jacoco" : "exclude",
    },

    "com.oracle.truffle.nfi.test.native" : {
      "subDir" : "src",
      "native" : "shared_lib",
      "toolchain" : "sdk:LLVM_NINJA_TOOLCHAIN",
      "deliverable" : "nativetest",
      "buildDependencies" : [
        "com.oracle.truffle.nfi.native",
      ],
      "os_arch" : {
        "windows" : {
          "<others>" : {
            "cflags" : []
          }
        },
        "solaris" : {
          "<others>" : {
            "cflags" : ["-g", "-Wall", "-Werror", "-m64", "-pthread"],
            "ldflags" : ["-m64", "-pthread"],
            "ldlibs" : ["-lm"],
          },
        },
        "<others>" : {
          "<others>" : {
            "cflags" : ["-g", "-Wall", "-Werror", "-pthread"],
            "ldflags" : ["-pthread"],
            "ldlibs" : ["-lm"],
          },
        },
      },
      "testProject" : True,
      "jacoco" : "exclude",
    },

    "com.oracle.truffle.nfi.test.native.isolation" : {
      "subDir" : "src",
      "native" : "shared_lib",
      "deliverable" : "isolationtest",
      "os_arch" : {
        "windows" : {
          "<others>" : {
            "cflags" : []
          }
        },
        "solaris" : {
          "<others>" : {
            "cflags" : ["-g", "-Wall", "-Werror", "-m64"],
          },
        },
        "<others>" : {
          "<others>" : {
            "cflags" : ["-g", "-Wall", "-Werror"],
          },
        },
      },
      "testProject" : True,
      "jacoco" : "exclude",
    },

    "com.oracle.truffle.sl" : {
      "subDir" : "src",
      "sourceDirs" : ["src"],
      "dependencies" : [
        "TRUFFLE_API",
        "truffle:ANTLR4"
      ],
      "requires" : [
        "java.logging",
        "jdk.unsupported", # GR-36880
      ],
      "javaCompliance" : "17+",
      "checkstyle" : "com.oracle.truffle.api",
      "annotationProcessors" : ["TRUFFLE_DSL_PROCESSOR"],
      "workingSets" : "Truffle,SimpleLanguage",
    },

    "com.oracle.truffle.sl.launcher" : {
      "subDir" : "src",
      "sourceDirs" : ["src"],
      "dependencies" : [
        "sdk:POLYGLOT",
      ],
      "checkstyle" : "com.oracle.truffle.api",
      "javaCompliance" : "17+",
      "workingSets" : "Truffle,SimpleLanguage",
    },

    "com.oracle.truffle.sl.test" : {
      "subDir" : "src",
      "sourceDirs" : ["src"],
      "dependencies" : [
        "com.oracle.truffle.tck",
        "com.oracle.truffle.sl",
        "mx:JMH_1_21",
      ],
      "requires" : [
        "java.logging",
      ],
      "checkstyle" : "com.oracle.truffle.api",
      "javaCompliance" : "17+",
      "workingSets" : "Truffle,SimpleLanguage,Test",
      "annotationProcessors" : ["TRUFFLE_DSL_PROCESSOR", "mx:JMH_1_21"],
      "testProject" : True,
      "jacoco" : "exclude",
    },

    "com.oracle.truffle.st" : {
      "subDir" : "src",
      "sourceDirs" : ["src"],
      "dependencies" : [
        "TRUFFLE_API",
      ],
      "javaCompliance" : "17+",
      "checkstyleVersion" : "10.7.0",
      "annotationProcessors" : ["TRUFFLE_DSL_PROCESSOR"],
      "workingSets" : "Truffle,SimpleLanguage",
    },

    "com.oracle.truffle.st.test" : {
      "subDir" : "src",
      "sourceDirs" : ["src"],
      "dependencies" : [
        "mx:JUNIT",
        "com.oracle.truffle.st"
      ],
      "javaCompliance" : "17+",
      "checkstyle" : "com.oracle.truffle.api",
      "annotationProcessors" : ["TRUFFLE_DSL_PROCESSOR"],
      "workingSets" : "Truffle",
      "testProject" : True,
      "jacoco" : "exclude",
    },

    "com.oracle.graalvm.locator": {
      "subDir": "src",
      "sourceDirs": ["src"],
      "dependencies": [
        "truffle:TRUFFLE_API",
      ],
      "checkstyle" : "com.oracle.truffle.api",
      "javaCompliance" : "17+",
      "license": "GPLv2-CPE",
      "jacoco" : "exclude",
    },

    "org.graalvm.shadowed.com.ibm.icu" : {
      # shaded ICU4J + ICU4J-CHARSET
      "subDir" : "src",
      "sourceDirs" : ["src"],
      "javaCompliance" : "17+",
      "spotbugs" : "false",
      "requires" : [
        "java.logging",
        "java.xml",
        "java.desktop",
      ],
      "dependencies" : [
      ],
      "shadedDependencies" : [
        "truffle:ICU4J",
        "truffle:ICU4J-CHARSET",
      ],
      "class" : "ShadedLibraryProject",
      "shade" : {
        "packages" : {
          "com.ibm.icu" : "org.graalvm.shadowed.com.ibm.icu",
        },
        "include" : [
          "com/ibm/icu/ICUConfig.properties",
          "com/ibm/icu/impl/data/**",
          "com/ibm/icu/impl/duration/impl/data/**",
          "LICENSE",
        ],
        "exclude" : [
          "META-INF/MANIFEST.MF",
          "META-INF/services/*", # deliberately excluding java.nio.charset.spi.CharsetProvider
          "**/*.html",
        ],
        "patch" : {
          "com/ibm/icu/ICUConfig.properties" : {
            "com\\.ibm\\.icu\\." : "org.graalvm.shadowed.com.ibm.icu.",
          },
          "com/ibm/icu/util/VTimeZone.java" : {
            # confuses the codesnippet doclet
            " (BEGIN|END):(\\w+)\\b" : " \'\\1:\\2\'",
          },
          "com/ibm/icu/impl/ICUBinary.java" : {
            # we want to make this code unreachable in native image builds
            "addDataFilesFromPath\\(dataPath, icuDataFiles\\);" : "// \\g<0>",
          },
          "com/ibm/icu/impl/ICUData.java" : {
            # [GR-47166] we load an absolute path from ICUData.class, to
            # workaround an issue we don't understand when this is on the
            # module path
            "ICU_DATA_PATH = \"(?!/)" : "\\g<0>/",
            "loader.getResourceAsStream\\(resourceName\\)": "(loader == ICUData.class.getClassLoader() ? ICUData.class.getResourceAsStream(resourceName) : \\g<0>)",
          },
          "com/ibm/icu/impl/URLHandler.java" : {
            # we want to make this code unreachable in native image builds
            "protected static URLHandler getDefault.*" : "\\g<0>\nif (Boolean.TRUE) {\nreturn null;\n}",
          },
        },
      },
      "description" : "ICU4J shaded library.",
      "allowsJavadocWarnings": True,
      "javac.lint.overrides" : 'none',
      "jacoco" : "exclude",
    },

    "com.oracle.truffle.runtime.attach" : {
      "subDir" : "src",
      "native" : "shared_lib",
      "deliverable" : "truffleattach",
      "use_jdk_headers" : True,
      "buildDependencies" : [
      ],
      "os_arch" : {
        "windows" : {
          "<others>" : {
            "cflags" : []
          }
        },
        "linux" : {
          "<others>" : {
            "cflags" : ["-g", "-Wall", "-Werror", "-D_GNU_SOURCE"],
            "ldlibs" : ["-ldl"],
          },
        },
        "<others>" : {
          "<others>" : {
            "cflags" : ["-g", "-Wall", "-Werror"],
            "ldlibs" : ["-ldl"],
          },
        },
      },
    },

    "com.oracle.truffle.libgraal.processor" : {
      "subDir" : "src",
      "sourceDirs" : ["src"],
      "dependencies" : [
        "truffle:ANTLR4"
      ],
      "requires" : [
        "java.compiler",
        "jdk.management"
      ],
      "checkstyle" : "com.oracle.truffle.api",
      "javaCompliance" : "17+",
    },

    "org.graalvm.shadowed.org.json" : {
      # shaded org.json/json
      "subDir" : "src",
      "sourceDirs" : ["src"],
      "javaCompliance" : "17+",
      "forceJavac" : "true",
      "spotbugs" : "false",
      "requires" : [
      ],
      "dependencies" : [
      ],
      "shadedDependencies" : [
        "truffle:JSON",
      ],
      "class" : "ShadedLibraryProject",
      "shade" : {
        "packages" : {
          "org.json" : "org.graalvm.shadowed.org.json",
        },
        "exclude" : [
          "META-INF/MANIFEST.MF",
          "META-INF/maven/**",
        ],
        "patch" : {
        },
      },
      "description" : "JSON shaded library.",
      "allowsJavadocWarnings": True,
      "javac.lint.overrides" : 'none',
      "jacoco" : "exclude",
    },

    "org.graalvm.shadowed.org.antlr.v4.runtime" : {
      # shaded ANTLR4 (org.antlr:antlr4-runtime) library
      "subDir" : "src",
      "sourceDirs" : ["src"],
      "javaCompliance" : "17+",
      "forceJavac" : "true",
      "spotbugs" : "false",
      "shadedDependencies" : [
        "truffle:ANTLR4",
      ],
      "class" : "ShadedLibraryProject",
      "shade" : {
        "packages" : {
          "org.antlr.v4.runtime" : "org.graalvm.shadowed.org.antlr.v4.runtime",
        },
        "exclude" : [
          "META-INF/MANIFEST.MF",
          "META-INF/maven/**",
          "main/dot/org/antlr/v4/runtime/atn/images/*"
        ],
      },
      "description" : "ANTLR4 shaded library.",
      "allowsJavadocWarnings": True,
      "javac.lint.overrides" : 'none',
      "jacoco" : "exclude",
    },
  },

  "licenses" : {
    "UPL" : {
      "name" : "Universal Permissive License, Version 1.0",
      "url" : "http://opensource.org/licenses/UPL",
    }
  },

  "distributions" : {

    # ------------- Distributions -------------

    "LIBFFI_DIST" : {
      "native" : True,
      "platformDependent" : True,
      "layout" : {
        "./" : "dependency:libffi/*"
      }
    },

    "TRUFFLE_MODULARIZED_TEST" : {
      # This distribution defines a module.
      "moduleInfo" : {
        "name" : "com.oracle.trufflemodtest",
        "exports" : [
          # Unqualified exports
          "com.oracle.truffle.api.modularized.test",
        ],
      },
      "subDir" : "src",
      "javaCompliance" : "17+",
      "dependencies" : [
        "com.oracle.truffle.api.modularized.test",
      ],
      "distDependencies" : [
        "sdk:POLYGLOT",
        "TRUFFLE_API",
        "TRUFFLE_RUNTIME",
        "TRUFFLE_SL",
        "TRUFFLE_MODULARIZED_TEST_SEPARATE_MODULE_TEST",
      ],
      "exclude" : [
        "mx:JUNIT",
      ],
      "useModulePath": True,
      "description" : "Module with JUnit tests for testing Truffle API in modular applications.",
      "maven": False,
    },

    "TRUFFLE_MODULARIZED_TEST_SEPARATE_MODULE_TEST" : {
      # This distribution defines a module.
      "moduleInfo" : {
        "name" : "com.oracle.trufflemodtestseparate",
        "exports" : [
          # Qualified exports
          "com.oracle.truffle.api.modularized.test.separate.module.test to com.oracle.trufflemodtest",
        ],
      },
      "subDir" : "src",
      "javaCompliance" : "17+",
      "dependencies" : [
        "com.oracle.truffle.api.modularized.test.separate.module.test",
      ],
      "useModulePath": True,
      "description" : "Separate test module for testing Truffle API in modular applications.",
      "maven": False,
    },

    "TRUFFLE_COMPILER" : {
      # This distribution defines a module.
      "moduleInfo" : {
        "name" : "org.graalvm.truffle.compiler",
        "requires" : [
          "jdk.unsupported", # sun.misc.Unsafe
          "java.logging",
          "java.management",
          "static jdk.internal.vm.ci",  # JVMCI module is not on the boot layer if not enabled
        ],
        "exports" : [
          # Qualified exports
          "com.oracle.truffle.compiler to org.graalvm.truffle.runtime, jdk.internal.vm.compiler, org.graalvm.nativeimage.builder, com.oracle.truffle.enterprise, com.oracle.graal.graal_enterprise, org.graalvm.truffle.runtime.svm, com.oracle.truffle.enterprise.svm",
          "com.oracle.truffle.compiler.hotspot to org.graalvm.truffle.runtime, jdk.internal.vm.compiler",
          "com.oracle.truffle.compiler.hotspot.libgraal to org.graalvm.truffle.runtime, jdk.internal.vm.compiler"
        ],
        "uses" : [
        ],
        "requiresConcealed" : {
          "jdk.internal.vm.ci" : [
            "jdk.vm.ci.meta",
            "jdk.vm.ci.code",
          ],
        },
      },

      "subDir" : "src",
      "javaCompliance" : "17+",
      "dependencies" : [
        "com.oracle.truffle.compiler",
      ],
      "distDependencies" : [],
      "description" : "Truffle compiler API.",
      "maven": {
          "tag": ["default", "public"],
      },
    },

    "TRUFFLE_RUNTIME" : {
      # This distribution defines a module.
      "moduleInfo" : {
        "name" : "org.graalvm.truffle.runtime",
        "requires" : [
          "jdk.unsupported", # sun.misc.Unsafe
          "java.logging",
          "java.management",
          "static jdk.internal.vm.ci",  # JVMCI module is not on the boot layer if not enabled
        ],
        "exports" : [
          # Qualified exports
          "* to org.graalvm.truffle, com.oracle.truffle.enterprise, org.graalvm.truffle.runtime.svm, com.oracle.truffle.enterprise.svm",
          # necessary to instantiate access truffle compiler from the runtime during host compilation
          "com.oracle.truffle.runtime.hotspot to jdk.internal.vm.compiler",
        ],
        "uses" : [
          "com.oracle.truffle.api.impl.TruffleLocator",
          "com.oracle.truffle.api.object.LayoutFactory",
          "com.oracle.truffle.runtime.LoopNodeFactory",
          "com.oracle.truffle.runtime.TruffleTypes",
          "com.oracle.truffle.runtime.EngineCacheSupport",
          "com.oracle.truffle.runtime.jfr.EventFactory.Provider",
          "com.oracle.truffle.runtime.FloodControlHandler",
          "org.graalvm.home.HomeFinder",
        ],
      },
      "requiresConcealed" : {
        "jdk.internal.vm.ci" : [
          "jdk.vm.ci.meta",
          "jdk.vm.ci.code",
          "jdk.vm.ci.code.stack",
          "jdk.vm.ci.services",
        ],
      },
      "subDir" : "src",
      "javaCompliance" : "17+",
      "dependencies" : [
        "com.oracle.truffle.runtime",
        "TRUFFLE_RUNTIME_ATTACH_RESOURCES",
      ],
      "distDependencies" : [
        "sdk:JNIUTILS",
        "TRUFFLE_API",
        "TRUFFLE_COMPILER",
      ],
      "description" : "Truffle runtime distribution.",
      "useModulePath": True,
      "maven": {
          "artifactId": "truffle-runtime",
          "tag": ["default", "public"],
      },
    },

    "TRUFFLE_API_VERSION": {
      "type": "dir",
      "platformDependent": False,
      "layout": {
        "META-INF/graalvm/org.graalvm.truffle/version": "dependency:sdk:VERSION/version",
      },
      "description": "Truffle API version.",
      "maven": False,
    },

    "TRUFFLE_API" : {
      # This distribution defines a module.
      "moduleInfo" : {
        "name" : "org.graalvm.truffle",
        "requires" : [
          "static java.desktop",
          "jdk.unsupported", # sun.misc.Unsafe
          "java.logging",
          "java.management",
          "java.sql" # java.sql.date java.sql.Time
        ],
        "exports" : [
          # Unqualified exports
          "com.oracle.truffle.api.debug",
          "com.oracle.truffle.api.nodes",
          "com.oracle.truffle.api.source",
          "com.oracle.truffle.api.memory",
          "com.oracle.truffle.api.io",
          "com.oracle.truffle.api.frame",
          "com.oracle.truffle.api",
          "com.oracle.truffle.api.instrumentation",
          "com.oracle.truffle.api.dsl",
          "com.oracle.truffle.api.profiles",
          "com.oracle.truffle.api.interop",
          "com.oracle.truffle.api.exception",
          "com.oracle.truffle.api.object",
          "com.oracle.truffle.api.strings",
          "com.oracle.truffle.api.utilities",
          "com.oracle.truffle.api.library",
          "com.oracle.truffle.api.staticobject",
          "com.oracle.truffle.api.provider",
          "com.oracle.truffle.api.instrumentation.provider",
          "com.oracle.truffle.api.library.provider",

          # Qualified exports
          "com.oracle.truffle.api.impl to org.graalvm.locator, org.graalvm.truffle.runtime, com.oracle.truffle.enterprise, org.graalvm.truffle.runtime.svm, com.oracle.truffle.enterprise.svm",
          "com.oracle.truffle.object to com.oracle.truffle.enterprise, org.graalvm.truffle.runtime, com.oracle.truffle.enterprise, org.graalvm.truffle.runtime.svm, com.oracle.truffle.enterprise.svm",
        ],
        "opens" : [
          "com.oracle.truffle.polyglot to org.graalvm.truffle.runtime",
        ],
        "uses" : [
          "com.oracle.truffle.api.TruffleRuntimeAccess",
          "java.nio.file.spi.FileTypeDetector",
          "com.oracle.truffle.api.impl.TruffleLocator",
          "com.oracle.truffle.api.provider.TruffleLanguageProvider",
          "com.oracle.truffle.api.provider.InternalResourceProvider",
          "com.oracle.truffle.api.library.provider.DefaultExportProvider",
          "com.oracle.truffle.api.library.provider.EagerExportProvider",
          "com.oracle.truffle.api.instrumentation.provider.TruffleInstrumentProvider",
          "com.oracle.truffle.api.library.DefaultExportProvider", # Deprecated
          "com.oracle.truffle.api.library.EagerExportProvider", # Deprecated
          "com.oracle.truffle.api.TruffleLanguage.Provider", # Deprecated
          "com.oracle.truffle.api.instrumentation.TruffleInstrument.Provider", # Deprecated
        ],
      },

      "moduleInfo:closed" : {
        # This is the module descriptor for the Truffle API modular jar deployed via maven.
        # It exports all the Truffle API packages to the language that get loaded through Truffle at runtime.
        "exports" : [
          # Unqualified exports
          "com.oracle.truffle.api.provider",
          "com.oracle.truffle.api.instrumentation.provider",
          "com.oracle.truffle.api.library.provider",
          # Qualified exports
          "com.oracle.truffle.api* to org.graalvm.locator, com.oracle.truffle.enterprise, org.graalvm.truffle.runtime, org.graalvm.truffle.runtime.svm, com.oracle.truffle.enterprise.svm",
          "com.oracle.truffle.api.impl to org.graalvm.locator, org.graalvm.truffle.runtime, com.oracle.truffle.enterprise, org.graalvm.truffle.runtime.svm,com.oracle.truffle.enterprise.svm",
          "com.oracle.truffle.object to org.graalvm.truffle.runtime, com.oracle.truffle.enterprise, org.graalvm.truffle.runtime.svm, com.oracle.truffle.enterprise.svm",
        ],
      },
      "subDir" : "src",
      "javaCompliance" : "17+",
      "dependencies" : [
        "com.oracle.truffle.api",
        "com.oracle.truffle.api.exception",
        "com.oracle.truffle.api.dsl",
        "com.oracle.truffle.api.profiles",
        "com.oracle.truffle.api.debug",
        "com.oracle.truffle.api.utilities",
        "com.oracle.truffle.object",
        "com.oracle.truffle.api.strings",
        "com.oracle.truffle.polyglot",
        "com.oracle.truffle.host",
        "com.oracle.truffle.api.staticobject",
        "TRUFFLE_API_VERSION",
      ],
      "distDependencies" : [
        "sdk:POLYGLOT",
      ],
      "description" : "Truffle is a multi-language framework for executing dynamic languages\nthat achieves high performance when combined with Graal.",
      "javadocType": "api",
      "maven": {
          "tag": ["default", "public"],
      },
      "useModulePath": True,
      # We do no longer deploy a closed module to graalvm because there are known bugs
      # when a JDK boot module exports itself at runtime to a language at runtime.
      # with Truffle unchained we want to use truffle always from the module path
      # and deployement of Truffle the JDK is only there fore legacy support.
      # See GR-47669
      #"graalvm" : {
      # Deploy the modular jar specified by "moduleInfo.closed"
      #"moduleInfo" : "closed",
      #}
    },

    "TRUFFLE_RUNTIME_ATTACH_RESOURCES" : {
      "type" : "dir",
      "platformDependent" : True,
      "hashEntry" :  "META-INF/resources/engine/libtruffleattach/<os>/<arch>/sha256",
      "fileListEntry" : "META-INF/resources/engine/libtruffleattach/<os>/<arch>/files",
      "platforms" : [
          "linux-amd64",
          "linux-aarch64",
          "darwin-amd64",
          "darwin-aarch64",
          "windows-amd64",
          "windows-aarch64",
      ],
      "layout" : {
        "META-INF/resources/engine/libtruffleattach/<os>/<arch>/bin/" : "dependency:com.oracle.truffle.runtime.attach",
      },
      "description" : "Contains a library to provide access for the Truffle runtime to JVMCI.",
      "maven": False,
    },

    "TRUFFLE_NFI" : {
      # This distribution defines a module.
      "moduleInfo" : {
        "name" : "com.oracle.truffle.truffle_nfi",
        "exports" : [
          "com.oracle.truffle.nfi.api",
          "com.oracle.truffle.nfi.backend.spi",
          "com.oracle.truffle.nfi.backend.spi.types",
          "com.oracle.truffle.nfi.backend.spi.util",
        ],
      },
      "subDir" : "src",
      "javaCompliance" : "17+",
      "dependencies" : [
        "com.oracle.truffle.nfi",
      ],
      "distDependencies" : [
        "TRUFFLE_API",
      ],
      "description" : """Native function interface for the Truffle framework.""",
      "allowsJavadocWarnings": True,
      "maven": {
          "tag": ["default", "public"],
      },
    },

    "TRUFFLE_NFI_LIBFFI" : {
      # This distribution defines a module.
      "moduleInfo" : {
        "name" : "com.oracle.truffle.truffle_nfi_libffi",
        "opens" : [
          "com.oracle.truffle.nfi.backend.libffi to org.graalvm.truffle.runtime.svm",
        ],
      },
      "subDir" : "src",
      "javaCompliance" : "17+",
      "dependencies" : [
        "com.oracle.truffle.nfi.backend.libffi",
        "TRUFFLE_NFI_RESOURCES",
      ],
      "distDependencies" : [
        "TRUFFLE_NFI",
      ],
      "description" : """Implementation of the Truffle NFI using libffi.""",
      "allowsJavadocWarnings": True,
      "maven": {
          "tag": ["default", "public"],
      },
    },

    "TRUFFLE_NFI_PANAMA" : {
      # This distribution defines a module.
      "moduleInfo" : {
        "name" : "com.oracle.truffle.truffle_nfi_panama",
      },
      "subDir" : "src",
      "javaCompliance" : "21+",
      "dependencies" : [
        "com.oracle.truffle.nfi.backend.panama",
      ],
      "distDependencies" : [
        "TRUFFLE_NFI",
      ],
      "description" : """Implementation of the Truffle NFI using CLinker from project panama.""",
      "allowsJavadocWarnings": True,
      "maven": {
        "tag": ["default", "public"],
      },
      "noMavenJavadoc": True,  # the maven deploy job refuses to build javadoc if javaCompliance is higher than 17
    },

    "TRUFFLE_NFI_NATIVE" : {
      "native" : True,
      "platformDependent" : True,
      "platforms" : [
          "linux-amd64",
          "linux-aarch64",
          "darwin-amd64",
          "darwin-aarch64",
      ],
      "layout" : {
        "bin/" : "dependency:com.oracle.truffle.nfi.native",
        "include/" : "dependency:com.oracle.truffle.nfi.native/include/*.h",
      },
      "include_dirs" : ["include"],
      "description" : "Contains the NFI headers, and the native library needed by the libffi NFI backend.",
      "maven": {
          "tag": ["default", "public"],
      },
    },

    "TRUFFLE_NFI_RESOURCES" : {
      "type" : "dir",
      "platformDependent" : True,
      "hashEntry" :  "META-INF/resources/nfi-native/libnfi/<os>/<arch>/sha256",
      "fileListEntry" : "META-INF/resources/nfi-native/libnfi/<os>/<arch>/files",
      "platforms" : [
          "linux-amd64",
          "linux-aarch64",
          "darwin-amd64",
          "darwin-aarch64",
          "windows-amd64",
          "windows-aarch64",
      ],
      "layout" : {
        "META-INF/resources/nfi-native/libnfi/<os>/<arch>/bin/" : "dependency:com.oracle.truffle.nfi.native",
      },
      "description" : "Contains the native library needed by the libffi NFI backend.",
      "maven": False,
    },

    "TRUFFLE_TCK" : {
      "subDir" : "src",
      "javaCompliance" : "17+",
      "dependencies" : [
        "com.oracle.truffle.tck"
      ],
      "distDependencies" : [
        "TRUFFLE_API",
        "sdk:POLYGLOT_TCK",
      ],
      "exclude" : ["mx:JUNIT"],
      "description" : "A collection of tests that can certify language implementation to be compliant\nwith most recent requirements of the Truffle infrastructure and tooling.",
      "allowsJavadocWarnings": True,
      "maven": {
          "tag": ["default", "public"],
      },
    },

    "TRUFFLE_TCK_COMMON" : {
      "subDir" : "src",
      "javaCompliance" : "17+",
      "dependencies" : [
        "com.oracle.truffle.tck.common"
      ],
      "distDependencies" : [
        "sdk:POLYGLOT_TCK",
      ],
      "description" : "Common types for TCK Tests and Instruments.",
      "allowsJavadocWarnings": True,
      "maven": {
          "tag": ["default", "public"],
      },
    },

    "TRUFFLE_TCK_TESTS" : {
      "subDir" : "src",
      "javaCompliance" : "17+",
      "dependencies" : [
        "com.oracle.truffle.tck.tests"
      ],
      "distDependencies" : [
        "sdk:POLYGLOT_TCK",
        "TRUFFLE_TCK_COMMON"
      ],
      "exclude" : ["mx:JUNIT"],
      "description" : "A collection of tests that can certify language implementation to be compliant\nwith most recent requirements of the Truffle infrastructure and tooling.",
      "allowsJavadocWarnings": True,
      "testDistribution" : False,
      "maven": {
          "tag": ["default", "public"],
      },
    },

    "TRUFFLE_TCK_TESTS_LANGUAGE" : {
      "subDir" : "src",
      "javaCompliance" : "17+",
      "dependencies" : [
        "com.oracle.truffle.tck.tests.language"
      ],
      "distDependencies" : [
        "TRUFFLE_API",
      ],
      "description" : "A language for Truffle TCK testing.",
      "allowsJavadocWarnings": True,
      "testDistribution" : True,
      "maven": False,
    },

    "TRUFFLE_TCK_INSTRUMENTATION" : {
      "subDir" : "src",
      "javaCompliance" : "17+",
      "dependencies" : [
        "com.oracle.truffle.tck.instrumentation"
      ],
      "distDependencies" : [
        "TRUFFLE_API",
        "TRUFFLE_TCK_COMMON"
      ],
      "exclude" : ["mx:JUNIT"],
      "description" : "Instruments used by the Truffle TCK.",
      "allowsJavadocWarnings": True,
      "maven": {
          "tag": ["default", "public"],
      },
    },

    "TRUFFLE_DSL_PROCESSOR" : {
      "subDir" : "src",
      "dependencies" : [
        "com.oracle.truffle.dsl.processor",
      ],
      "distDependencies" : [],
      "description" : "The Truffle DSL Processor generates source code for nodes that are declared using the DSL.",
      "allowsJavadocWarnings": True,
      "maven": {
          "tag": ["default", "public"],
      },
    },

    "TRUFFLE_LIBGRAAL_PROCESSOR" : {
      "subDir" : "src",
      "dependencies" : ["com.oracle.truffle.libgraal.processor"],
      "distDependencies" : [],
      "description" : "The Truffle libgraal processor is shared across Truffle and the compiler to generate code for the compiler bridge.",
      "allowsJavadocWarnings": True,
      "maven": {
          "tag": ["default", "public"],
      },
    },

    "TRUFFLE_SL" : {
      "subDir" : "src",
      "moduleInfo" : {
        "name" : "org.graalvm.sl",
      },
      "javaCompliance" : "17+",
      "dependencies" : [
        "com.oracle.truffle.sl",
      ],
      "exclude" : [
        "truffle:ANTLR4",
      ],
      "distDependencies" : [
          "TRUFFLE_API",
      ],
      "useModulePath": True,
      "description" : "Truffle SL is an example language implemented using the Truffle API.",
      "allowsJavadocWarnings": True,
      "maven": {
          "tag": ["default", "public"],
      },
    },

    "TRUFFLE_SL_LAUNCHER" : {
      "subDir" : "src",
      "moduleInfo" : {
        "name" : "org.graalvm.sl_launcher",
      },
      "javaCompliance" : "17+",
      "dependencies" : [
        "com.oracle.truffle.sl.launcher",
      ],
      "distDependencies" : [
          "sdk:POLYGLOT",
      ],
      "useModulePath": True,
      "description" : "Truffle SL launchers using the polyglot API.",
      "allowsJavadocWarnings": True,
      "maven": {
          "tag": ["default", "public"],
      },
    },

    "TRUFFLE_SL_TEST" : {
      "subDir" : "src",
      "javaCompliance" : "17+",
      "dependencies" : [
        "com.oracle.truffle.sl.test"
      ],
      "exclude" : [
        "mx:JUNIT",
        "mx:JMH_1_21"
      ],
      "distDependencies" : [
          "TRUFFLE_API",
          "TRUFFLE_TCK",
          "TRUFFLE_SL"
      ],
      "maven" : False
    },

    "TRUFFLE_SL_TCK" : {
      "subDir" : "src",
      "javaCompliance" : "17+",
      "dependencies" : [
        "com.oracle.truffle.sl.tck"
      ],
      "exclude" : [
        "mx:JUNIT",
      ],
      "distDependencies" : [
        "sdk:POLYGLOT_TCK",
        "TRUFFLE_SL"
      ],
      "maven" : False
    },

    "TRUFFLE_ST" : {
      "subDir" : "src",
      "javaCompliance" : "17+",
      "dependencies" : [
        "com.oracle.truffle.st",
      ],
      "exclude" : [
        "mx:JUNIT",
      ],
      "distDependencies" : [
          "TRUFFLE_API",
      ],
      "description" : "Truffle ST is an example tool implemented using the Truffle API.",
      "allowsJavadocWarnings": True,
      "maven" : False
    },

    "TRUFFLE_ST_TEST" : {
      "subDir" : "src",
      "javaCompliance" : "17+",
      "dependencies" : [
        "com.oracle.truffle.st.test"
      ],
      "exclude" : [
        "mx:JUNIT",
      ],
      "distDependencies" : [
        "TRUFFLE_API",
        "TRUFFLE_ST"
      ],
      "maven" : False
    },

     "TRUFFLE_TEST" : {
       "subDir" : "src",
       "javaCompliance" : "17+",
       "dependencies" : [
         "com.oracle.truffle.api.test",
         "com.oracle.truffle.api.benchmark",
         "com.oracle.truffle.api.dsl.test",
         "com.oracle.truffle.api.library.test",
         "com.oracle.truffle.api.instrumentation.test",
         "com.oracle.truffle.api.debug.test",
         "com.oracle.truffle.api.strings.test",
         "com.oracle.truffle.object.basic.test",
         "com.oracle.truffle.nfi.test",
         "com.oracle.truffle.api.staticobject.test",
       ],
       "exclude" : [
         "mx:HAMCREST",
         "mx:JUNIT",
         "mx:JMH_1_21",
         "VISUALVM-LIB-JFLUID-HEAP",
         "JIMFS",
         "GUAVA"
       ],
       "distDependencies" : [
         "TRUFFLE_API",
         "TRUFFLE_RUNTIME",
         "TRUFFLE_SL",
         "TRUFFLE_TCK_COMMON",
         "TRUFFLE_TCK_TESTS",
         "TRUFFLE_NFI",
         "TRUFFLE_NFI_LIBFFI",
         "TRUFFLE_DSL_PROCESSOR",
         "TRUFFLE_TEST_NATIVE",
         "TRUFFLE_TCK",
         "TRUFFLE_TCK_INSTRUMENTATION",
      ],
      "maven" : False,
     },

     "TRUFFLE_TEST_NATIVE" : {
       "native" : True,
       "platformDependent" : True,
       "output" : "<mxbuild>/truffle-test-native",
       "dependencies" : [
         "com.oracle.truffle.nfi.test.native",
         "com.oracle.truffle.nfi.test.native.isolation",
       ],
       "testDistribution" : True,
      "maven" : False,
     },

    "TRUFFLE_NFI_GRAALVM_SUPPORT" : {
      "native" : True,
      "description" : "Truffle NFI support distribution for the GraalVM",
      "layout" : {
        "./include/" : ["dependency:com.oracle.truffle.nfi.native/include/*.h"],
      },
      "maven" : False,
    },

    "TRUFFLE_NFI_NATIVE_GRAALVM_SUPPORT" : {
      "native" : True,
      "platformDependent" : True,
      "description" : "Truffle NFI support distribution for the GraalVM",
      "layout" : {
        "./" : ["dependency:com.oracle.truffle.nfi.native"],
      },
      "maven" : False,
    },

    "TRUFFLE_ICU4J_GRAALVM_SUPPORT" : {
      "native" : True,
      "description" : "Truffle support distribution for ICU4J",
      "layout" : {
        "native-image.properties" : "file:mx.truffle/language-icu4j.properties",
      },
      "maven" : False,
    },

    "TRUFFLE_ANTLR4_GRAALVM_SUPPORT" : {
      "native" : True,
      "description" : "Truffle support distribution for ANTLR4",
      "layout" : {
        "native-image.properties" : "file:mx.truffle/language-antlr4.properties",
      },
      "maven" : False,
    },

    "TRUFFLE_JSON_GRAALVM_SUPPORT" : {
      "native" : True,
      "description" : "Truffle support distribution for Truffle JSON",
      "layout" : {
        "native-image.properties" : "file:mx.truffle/language-json.properties",
      },
      "maven" : False,
    },

    "LOCATOR": {
      "subDir": "src",
      "moduleInfo" : {
        "name" : "org.graalvm.locator",
        "exports" : [
          "com.oracle.graalvm.locator to jdk.internal.vm.compiler.management",
        ],
      },
      "dependencies": ["com.oracle.graalvm.locator"],
      "distDependencies": [
        "truffle:TRUFFLE_API",
      ],
      "maven" : False,
    },

    "TRUFFLE_ICU4J" : {
      # shaded ICU4J + ICU4J-CHARSET
      # This distribution defines a module.
      "moduleInfo" : {
        "name" : "org.graalvm.shadowed.icu4j",
        "requires" : [
        ],
        "exports" : [
          # Qualified exports.
          "org.graalvm.shadowed.com.ibm.icu.lang to com.oracle.truffle.regex, org.graalvm.js, org.graalvm.py",
          "org.graalvm.shadowed.com.ibm.icu.math to org.graalvm.js, org.graalvm.py",
          "org.graalvm.shadowed.com.ibm.icu.number to org.graalvm.js, org.graalvm.py",
          "org.graalvm.shadowed.com.ibm.icu.text to org.graalvm.js, org.graalvm.py",
          "org.graalvm.shadowed.com.ibm.icu.util to org.graalvm.js, org.graalvm.py",
          "org.graalvm.shadowed.com.ibm.icu.charset to org.graalvm.js, org.graalvm.py",
          "org.graalvm.shadowed.com.ibm.icu.impl to org.graalvm.js, org.graalvm.py",
        ],
      },
      "subDir" : "src",
      "sourceDirs" : ["src"],
      "javaCompliance" : "17+",
      "spotbugs" : "false",
      "dependencies" : [
        "org.graalvm.shadowed.com.ibm.icu",
      ],
      "distDependencies" : [
      ],
      "exclude" : [
      ],
      "description" : "ICU4J shaded module.",
      "allowsJavadocWarnings" : True,
      "license" : ["ICU"],
      "maven" : {
        "groupId" : "org.graalvm.shadowed",
        "artifactId" : "icu4j",
        "tag": ["default", "public"],
      },
    },

    "TRUFFLE_JSON" : {
      # shaded JSON
      # This distribution defines a module.
      "moduleInfo" : {
        "name" : "org.graalvm.shadowed.org.json",
        "requires" : [
        ],
        "exports" : [
          "org.graalvm.shadowed.org.json",
        ],
      },
      "subDir" : "src",
      "sourceDirs" : ["src"],
      "javaCompliance" : "17+",
      "spotbugs" : "false",
      "dependencies" : [
        "org.graalvm.shadowed.org.json",
      ],
      "distDependencies" : [
      ],
      "exclude" : [
      ],
      "description" : "JSON shaded module.",
      "allowsJavadocWarnings" : True,
      "maven" : {
        "groupId" : "org.graalvm.shadowed",
        "artifactId" : "json",
        "tag": ["default", "public"],
      },
    },

    "TRUFFLE_ANTLR4" : {
      # shaded ANTLR4 (org.antlr:antlr4-runtime) library module
      "moduleInfo" : {
        "name" : "org.graalvm.shadowed.antlr4",
        "exports" : [
          "org.graalvm.shadowed.org.antlr.v4.runtime*",
        ],
      },
      "subDir" : "src",
      "sourceDirs" : ["src"],
      "javaCompliance" : "17+",
      "spotbugs" : "false",
      "dependencies" : [
        "org.graalvm.shadowed.org.antlr.v4.runtime",
      ],
      "description" : "ANTLR4 shaded module.",
      "allowsJavadocWarnings" : True,
      "license" : "BSD-new",
      "maven" : {
        "groupId" : "org.graalvm.shadowed",
        "artifactId" : "antlr4",
        "tag": ["default", "public"],
      },
    },
  },
}<|MERGE_RESOLUTION|>--- conflicted
+++ resolved
@@ -41,11 +41,7 @@
 suite = {
   "mxversion": "6.39.0",
   "name" : "truffle",
-<<<<<<< HEAD
-  "version" : "23.1.2.1",
-=======
-  "version" : "23.1.3",
->>>>>>> cee7cbda
+  "version" : "23.1.3.0",
   "release" : False,
   "groupId" : "org.graalvm.truffle",
   "sourceinprojectwhitelist" : [],
