/*
 * Copyright (c) 2023, 2024, Oracle and/or its affiliates. All rights reserved.
 * DO NOT ALTER OR REMOVE COPYRIGHT NOTICES OR THIS FILE HEADER.
 *
 * The Universal Permissive License (UPL), Version 1.0
 *
 * Subject to the condition set forth below, permission is hereby granted to any
 * person obtaining a copy of this software, associated documentation and/or
 * data (collectively the "Software"), free of charge and under any and all
 * copyright rights in the Software, and any and all patent rights owned or
 * freely licensable by each licensor hereunder covering either (i) the
 * unmodified Software as contributed to or provided by such licensor, or (ii)
 * the Larger Works (as defined below), to deal in both
 *
 * (a) the Software, and
 *
 * (b) any piece of software and/or hardware listed in the lrgrwrks.txt file if
 * one is included with the Software each a "Larger Work" to which the Software
 * is contributed by such licensors),
 *
 * without restriction, including without limitation the rights to copy, create
 * derivative works of, display, perform, and distribute the Software and make,
 * use, sell, offer for sale, import, export, have made, and have sold the
 * Software and the Larger Work(s), and to sublicense the foregoing rights on
 * either these or other terms.
 *
 * This license is subject to the following condition:
 *
 * The above copyright notice and either this complete permission notice or at a
 * minimum a reference to the UPL must be included in all copies or substantial
 * portions of the Software.
 *
 * THE SOFTWARE IS PROVIDED "AS IS", WITHOUT WARRANTY OF ANY KIND, EXPRESS OR
 * IMPLIED, INCLUDING BUT NOT LIMITED TO THE WARRANTIES OF MERCHANTABILITY,
 * FITNESS FOR A PARTICULAR PURPOSE AND NONINFRINGEMENT. IN NO EVENT SHALL THE
 * AUTHORS OR COPYRIGHT HOLDERS BE LIABLE FOR ANY CLAIM, DAMAGES OR OTHER
 * LIABILITY, WHETHER IN AN ACTION OF CONTRACT, TORT OR OTHERWISE, ARISING FROM,
 * OUT OF OR IN CONNECTION WITH THE SOFTWARE OR THE USE OR OTHER DEALINGS IN THE
 * SOFTWARE.
 */
package com.oracle.truffle.nfi.backend.panama;

import java.lang.foreign.FunctionDescriptor;
import java.lang.foreign.MemorySegment;
import java.lang.foreign.ValueLayout;
import java.lang.invoke.MethodHandle;

import com.oracle.truffle.api.CompilerDirectives;
import com.oracle.truffle.api.InternalResource.OS;

public class ErrorContext {
    private static final String ERRNO_LOCATION;

    static {
        ERRNO_LOCATION = switch (OS.getCurrent()) {
            case DARWIN -> "__error";
            case LINUX -> "__errno_location";
            case WINDOWS -> "_errno";
        };
    }

    @SuppressWarnings("preview") private MemorySegment errnoLocation;
    private Integer nativeErrno = null;
    final PanamaNFIContext ctx;

    public boolean nativeErrnoSet() {
        return (nativeErrno != null);
    }

    public int getNativeErrno() {
        return nativeErrno;
    }

    public void setNativeErrno(int nativeErrno) {
        this.nativeErrno = nativeErrno;
    }

<<<<<<< HEAD
    @SuppressWarnings({"preview", "restricted"})
    MemorySegment lookupErrnoLocation() {
        Linker linker = Linker.nativeLinker();
=======
    @SuppressWarnings({"preview"})
    MemorySegment getErrnoLocation() {
>>>>>>> 3182e220
        FunctionDescriptor desc = FunctionDescriptor.of(ValueLayout.JAVA_LONG);
        try {
            MethodHandle handle = NFIPanamaAccessor.FOREIGN.downcallHandle(ERRNO_LOCATION, desc);
            MemorySegment errnoAddress;
            try {
                errnoAddress = MemorySegment.ofAddress((long) handle.invokeExact());
            } catch (Throwable e) {
                throw new RuntimeException(e);
            }
            return (MemorySegment) NFIPanamaAccessor.FOREIGN.reinterpret(errnoAddress, 4);
        } catch (IllegalCallerException ic) {
            throw NFIError.illegalNativeAccess(null);
        }
    }

    void initialize() {
        if (this.errnoLocation == null) {
            errnoLocation = lookupErrnoLocation();
        }
    }

    private MemorySegment getErrnoLocation() {
        if (errnoLocation == null) {
            // FIXME: GR-30264
            /*
             * This thread was initialized externally, and we were called before the first truffle
             * safepoint after thread initialization. Unfortunately there is not much we can do here
             * except deopt and lazy initialize. This should be very rare.
             *
             * The actual fix for this is that Truffle should take care of doing the thread
             * initialization on the correct thread. Truffle has enough control over safepoints that
             * it can make sure this is guaranteed to happen before any guest code runs.
             */
            CompilerDirectives.transferToInterpreterAndInvalidate();
            errnoLocation = lookupErrnoLocation();
        }
        return errnoLocation;
    }

    @SuppressWarnings("preview")
    int getErrno() {
        return getErrnoLocation().get(ValueLayout.JAVA_INT, 0);
    }

    @SuppressWarnings("preview")
    void setErrno(int newErrno) {
        getErrnoLocation().set(ValueLayout.JAVA_INT, 0, newErrno);
    }

    ErrorContext(PanamaNFIContext ctx, Thread thread) {
        this.ctx = ctx;
    }
}<|MERGE_RESOLUTION|>--- conflicted
+++ resolved
@@ -75,14 +75,8 @@
         this.nativeErrno = nativeErrno;
     }
 
-<<<<<<< HEAD
-    @SuppressWarnings({"preview", "restricted"})
+    @SuppressWarnings({"preview"})
     MemorySegment lookupErrnoLocation() {
-        Linker linker = Linker.nativeLinker();
-=======
-    @SuppressWarnings({"preview"})
-    MemorySegment getErrnoLocation() {
->>>>>>> 3182e220
         FunctionDescriptor desc = FunctionDescriptor.of(ValueLayout.JAVA_LONG);
         try {
             MethodHandle handle = NFIPanamaAccessor.FOREIGN.downcallHandle(ERRNO_LOCATION, desc);
