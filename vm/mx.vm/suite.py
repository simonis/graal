--- conflicted
+++ resolved
@@ -33,11 +33,7 @@
                 "name": "graal-nodejs",
                 "subdir": True,
                 "dynamic": True,
-<<<<<<< HEAD
-                "version": "ed94f244ada44bfd078780ceed9fbb270d776611",
-=======
                 "version": "2e77deef4a104c3dfe8724aad8ae7a4a1d586fc8",
->>>>>>> dda64b4e
                 "urls" : [
                     {"url" : "https://github.com/graalvm/graaljs.git", "kind" : "git"},
                 ]
@@ -46,11 +42,7 @@
                 "name": "graal-js",
                 "subdir": True,
                 "dynamic": True,
-<<<<<<< HEAD
-                "version": "ed94f244ada44bfd078780ceed9fbb270d776611",
-=======
                 "version": "2e77deef4a104c3dfe8724aad8ae7a4a1d586fc8",
->>>>>>> dda64b4e
                 "urls": [
                     {"url": "https://github.com/graalvm/graaljs.git", "kind" : "git"},
                 ]
