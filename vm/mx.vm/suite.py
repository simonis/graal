--- conflicted
+++ resolved
@@ -33,11 +33,7 @@
                 "name": "graal-nodejs",
                 "subdir": True,
                 "dynamic": True,
-<<<<<<< HEAD
                 "version": "a8c4ccf4e55a69467f3de56dbb9c53a25ad7b5f2",
-=======
-                "version": "03d0952f738564024f9f2743ed44a96ff1185ba1",
->>>>>>> d2dc49af
                 "urls" : [
                     {"url" : "https://github.com/graalvm/graaljs.git", "kind" : "git"},
                 ]
@@ -46,11 +42,7 @@
                 "name": "graal-js",
                 "subdir": True,
                 "dynamic": True,
-<<<<<<< HEAD
                 "version": "a8c4ccf4e55a69467f3de56dbb9c53a25ad7b5f2",
-=======
-                "version": "03d0952f738564024f9f2743ed44a96ff1185ba1",
->>>>>>> d2dc49af
                 "urls": [
                     {"url": "https://github.com/graalvm/graaljs.git", "kind" : "git"},
                 ]
