suite = {
    "name": "vm",
<<<<<<< HEAD
    "version" : "23.1.0.1",
=======
    "version" : "23.1.1",
>>>>>>> b102df7b
    "mxversion": "6.41.0",
    "release" : False,
    "groupId" : "org.graalvm",

    "url" : "http://www.graalvm.org/",
    "developer" : {
        "name" : "GraalVM Development",
        "email" : "graalvm-dev@oss.oracle.com",
        "organization" : "Oracle Corporation",
        "organizationUrl" : "http://www.graalvm.org/",
    },
    "scm" : {
      "url" : "https://github.com/oracle/graal",
      "read" : "https://github.com/oracle/graal.git",
    "  write" : "git@github.com:oracle/graal.git",
    },
    "defaultLicense" : "GPLv2-CPE",
    "imports": {
        "suites": [
            {
                "name": "sdk",
                "subdir": True,
            },
            {
                "name": "truffle",
                "subdir": True,
            },
            # Dynamic imports for components:
            {
                "name": "graal-nodejs",
                "subdir": True,
                "dynamic": True,
                "version": "df9986844446af43e0b447a9b8b86457d2a76686",
                "urls" : [
                    {"url" : "https://github.com/graalvm/graaljs.git", "kind" : "git"},
                ]
            },
            {
                "name": "graal-js",
                "subdir": True,
                "dynamic": True,
                "version": "df9986844446af43e0b447a9b8b86457d2a76686",
                "urls": [
                    {"url": "https://github.com/graalvm/graaljs.git", "kind" : "git"},
                ]
            },
            {
                "name": "truffleruby",
                "version": "4188b26f266c1b884d2f64205dacf3365fabde9d",
                "dynamic": True,
                "urls": [
                    {"url": "https://github.com/oracle/truffleruby.git", "kind": "git"},
                ]
            },
            {
                "name": "fastr",
                "version": "4d2fdc9f4b2a5e6e41c1e55283dbeb174d22f626",
                "dynamic": True,
                "urls": [
                    {"url": "https://github.com/oracle/fastr.git", "kind": "git"},
                ]
            },
            {
                "name": "graalpython",
                "version": "b9fdd3ae0714f9b817019a66f51cdada9649dc95",
                "dynamic": True,
                "urls": [
                    {"url": "https://github.com/graalvm/graalpython.git", "kind": "git"},
                ]
            },
            {
                "name": "polybenchmarks",
                "version": "9c11e267b9925f44e42b1187fee466b47c2ffcf3",
                "dynamic": True,
                "urls": [
                    {"url": "https://github.com/graalvm/polybenchmarks.git", "kind": "git"},
                ]
            },
        ]
    },

    "projects": {
        "org.graalvm.component.installer" : {
            "subDir" : "src",
            "sourceDirs" : ["src"],
            "javaCompliance" : "17+",
            "license" : "GPLv2-CPE",
            "checkstyleVersion" : "10.7.0",
            "dependencies": [
                "sdk:LAUNCHER_COMMON",
                "truffle:TRUFFLE_JSON",
            ],
            "requires" : ["java.logging"],
        },
        "org.graalvm.component.installer.test" : {
            "subDir" : "src",
            "sourceDirs" : ["src"],
            "dependencies": [
                "mx:JUNIT",
                "org.graalvm.component.installer"
            ],
            "javaCompliance" : "17+",
            "checkstyle": "org.graalvm.component.installer",
            "license" : "GPLv2-CPE",
            "requires" : ["java.logging"],
        },
        "org.graalvm.polybench" : {
            "subDir" : "src",
            "sourceDirs" : ["src"],
            "javaCompliance" : "17+",
            "license" : "GPLv2-CPE",
            "checkstyle": "org.graalvm.component.installer",
            "dependencies": [
                "sdk:LAUNCHER_COMMON",
                "sdk:POLYGLOT",
                "truffle:VISUALVM-LIB-JFLUID-HEAP",
            ],
            "requires": [
                "java.logging",
                "jdk.management",
            ],
        },
        "org.graalvm.polybench.micro" : {
            "subDir" : "src",
            "sourceDirs" : ["src"],
            "javaCompliance" : "17+",
            "license" : "GPLv2-CPE",
            "checkstyle": "org.graalvm.component.installer",
            "dependencies": [
                "truffle:TRUFFLE_API",
            ],
            "annotationProcessors": [
                "truffle:TRUFFLE_DSL_PROCESSOR",
            ],
            "spotbugsIgnoresGenerated" : True,
        },
        "org.graalvm.polybench.instruments" : {
            "subDir" : "src",
            "sourceDirs" : ["src"],
            "javaCompliance" : "17+",
            "license" : "GPLv2-CPE",
            "checkstyle": "org.graalvm.component.installer",
            "dependencies": [
                "truffle:TRUFFLE_API",
            ],
            "requires": [
                "jdk.management",
            ],
            "annotationProcessors": [
                "truffle:TRUFFLE_DSL_PROCESSOR",
            ],
        },
        "nfi-native" : {
            "subDir" : "benchmarks",
            "native" : "shared_lib",
            "deliverable" : "microbench",
            "buildDependencies" : [
                "truffle:TRUFFLE_NFI_GRAALVM_SUPPORT",
            ],
            "cflags" : [
                "-I<path:truffle:TRUFFLE_NFI_GRAALVM_SUPPORT>/include",
            ],
            "testProject" : True,
            "defaultBuild": False,
        },
    },

    "libraries" : {
        # Note: small warmup benchmarks can be placed directly under `graal/vm/benchmarks/warmup`
        # and uncomment the corresponding line for the `layout` of `POLYBENCH_BENCHMARKS` in current suite.
        "WARMUP_BENCHMARKS" : {
            "urls" : ["https://lafo.ssw.uni-linz.ac.at/pub/graal-external-deps/polybench/warmup-benchmarks-0.4.tar.gz"],
            "digest" : "sha512:3ccf2fde4765561681ee530ee7ff6af823e89f447261e87e155f47e6ef29820ffd0f9ddaa39333893834df9c15463077cf1995b659644a79ab1595fd14ff2091"
        },
        "GRAALPYTHON_PYFLATE_BENCHMARK_RESOURCE" : {
            # just any reasonably sized .tar.gz or .tar.bz2 for running the benchmark
            "urls" : ["https://lafo.ssw.uni-linz.ac.at/pub/graal-external-deps/visualvm/visualvm-944-linux-amd64.tar.gz"],
            "digest" : "sha512:72982ca01cce9dfa876687ec7b9627b81e241e6cddc8dedb976a5d06d058a067f83f5c063dc07d7ed19730ffb54af8343eae8ca0cc156353f7b18530eef73c50"
        },
        "ORG_NETBEANS_API_ANNOTATIONS_COMMON" : {
           "digest" : "sha512:37e9cee0756a3f84e3e6352ed3d358169855d16cdda2300eb5041219c867abf886db2de41fe79c37f39123eaac310041f9a2e65aa1b9a7e8384528cfbd40de5b",
            "maven" : {
                "groupId" : "org.netbeans.api",
                "artifactId" : "org-netbeans-api-annotations-common",
                "version" : "RELEASE123",
            },
        },
    },

    "distributions": {
        "INSTALLER": {
            "subDir": "src",
            "mainClass": "org.graalvm.component.installer.ComponentInstaller",
            "dependencies": [
                "org.graalvm.component.installer",
            ],
            "distDependencies": [
                "sdk:LAUNCHER_COMMON",
                "truffle:TRUFFLE_JSON",
            ],
            "maven" : False,
        },
        "INSTALLER_TESTS": {
            "subDir": "src",
            "dependencies": ["org.graalvm.component.installer.test"],
            "exclude": [
                "mx:HAMCREST",
                "mx:JUNIT",
            ],
            "distDependencies": [
                "INSTALLER",
            ],
            "maven": False,
        },
        "INSTALLER_GRAALVM_SUPPORT": {
            "native": True,
            "platformDependent": True,
            "description": "GraalVM Installer support distribution for the GraalVM",
            "layout": {
                "components/polyglot/.registry" : "string:",
            },
            "maven": False,
        },
        "INSTALLER_DEPRECATED_GRAALVM_SUPPORT": {
            "native": True,
            "description": "Deprecated GraalVM Updater launchers support for the GraalVM",
            "platformDependent": True,
            "os": {
                "linux": {
                    "layout": {
                        "bin/gu": "file:mx.vm/gu-deprecated",
                    },
                },
                "darwin": {
                    "layout": {
                        "bin/gu": "file:mx.vm/gu-deprecated",
                    },
                },
                "windows": {
                    "layout": {
                        "bin/gu.cmd": "file:mx.vm/gu-deprecated.cmd",
                    },
                },
            },
            "maven": False,
        },
        "VM_GRAALVM_SUPPORT": {
            "native": True,
            "description": "VM support distribution for the GraalVM",
            "layout": {
                "./": ["file:GRAALVM-README.md"],
                "LICENSE.txt": "file:LICENSE_GRAALVM_CE",
                "THIRD_PARTY_LICENSE.txt": "file:THIRD_PARTY_LICENSE_CE.txt",
            },
            "maven": False,
        },
        "POLYBENCH": {
            "subDir": "src",
            "mainClass": "org.graalvm.polybench.PolyBenchLauncher",
            "dependencies": [
                "org.graalvm.polybench",
            ],
            "distDependencies": [
                "sdk:LAUNCHER_COMMON",
                "sdk:POLYGLOT",
                "truffle:VISUALVM-LIB-JFLUID-HEAP",
            ],
            "maven" : False,
        },
        "POLYBENCH_INSTRUMENTS": {
            "subDir": "src",
            "dependencies": [
                "org.graalvm.polybench.instruments",
            ],
            "distDependencies": [
                "truffle:TRUFFLE_API",
            ],
            "maven" : False,
        },
        "POLYBENCH_INSTRUMENTS_SUPPORT" : {
            "native" : True,
            "description" : "Truffle Profiler support distribution for the GraalVM",
            "layout" : {
                "native-image.properties" : "file:mx.vm/polybench-instruments.properties",
            },
        },
        "PMH": {
            "subDir": "src",
            "dependencies": [
                "org.graalvm.polybench.micro",
            ],
            "distDependencies": [
                "truffle:TRUFFLE_API",
            ],
            "maven" : False,
        },
        "PMH_SUPPORT": {
            "native": True,
            "layout": {
                "native-image.properties": "file:mx.vm/language-pmh.properties",
            },
            "maven": False,
        },
        "POLYBENCH_BENCHMARKS": {
            "native": True,
            "description": "Distribution for polybench benchmarks",
            # llvm bitcode is platform dependent
            "platformDependent": True,
            "layout": {
                # The layout may be modified via mx_vm.mx_register_dynamic_suite_constituents() to include dynamic projects.
                "./interpreter/": [
                    "file:benchmarks/interpreter/*.js",
                    "file:benchmarks/interpreter/*.rb",
                    "file:benchmarks/interpreter/*.py",
                ],
                "./interpreter/dependencies/": [
                    "file:benchmarks/interpreter/dependencies/*",
                ],
                "./compiler/": [
                    "file:benchmarks/compiler/*",
                ],
                "./warmup/": [
                    # "file:benchmarks/warmup/*.js",
                    # "file:benchmarks/warmup/*.rb",
                    "file:benchmarks/warmup/*.py",
                    "dependency:GRAALPYTHON_PYFLATE_BENCHMARK_RESOURCE",
                    "extracted-dependency:WARMUP_BENCHMARKS/*"
                ],
                "./nfi/": [
                    "file:benchmarks/nfi/*.pmh",
                ],
                "./nfi-native/": [
                    "dependency:nfi-native",
                ],
            },
            "defaultBuild": False,
        },
    },
}<|MERGE_RESOLUTION|>--- conflicted
+++ resolved
@@ -1,10 +1,6 @@
 suite = {
     "name": "vm",
-<<<<<<< HEAD
-    "version" : "23.1.0.1",
-=======
-    "version" : "23.1.1",
->>>>>>> b102df7b
+    "version" : "23.1.1.0",
     "mxversion": "6.41.0",
     "release" : False,
     "groupId" : "org.graalvm",
