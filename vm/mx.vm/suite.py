suite = {
    "name": "vm",
<<<<<<< HEAD
    "version" : "23.1.1.1",
=======
    "version" : "23.1.2",
>>>>>>> 5f0e4e2c
    "mxversion": "6.41.0",
    "release" : False,
    "groupId" : "org.graalvm",

    "url" : "http://www.graalvm.org/",
    "developer" : {
        "name" : "GraalVM Development",
        "email" : "graalvm-dev@oss.oracle.com",
        "organization" : "Oracle Corporation",
        "organizationUrl" : "http://www.graalvm.org/",
    },
    "scm" : {
      "url" : "https://github.com/oracle/graal",
      "read" : "https://github.com/oracle/graal.git",
    "  write" : "git@github.com:oracle/graal.git",
    },
    "defaultLicense" : "GPLv2-CPE",
    "imports": {
        "suites": [
            {
                "name": "sdk",
                "subdir": True,
            },
            {
                "name": "truffle",
                "subdir": True,
            },
            # Dynamic imports for components:
            {
                "name": "graal-nodejs",
                "subdir": True,
                "dynamic": True,
                "version": "87c28813e26045318585f74bc833b318e74541ff",
                "urls" : [
                    {"url" : "https://github.com/graalvm/graaljs.git", "kind" : "git"},
                ]
            },
            {
                "name": "graal-js",
                "subdir": True,
                "dynamic": True,
                "version": "87c28813e26045318585f74bc833b318e74541ff",
                "urls": [
                    {"url": "https://github.com/graalvm/graaljs.git", "kind" : "git"},
                ]
            },
            {
                "name": "truffleruby",
                "version": "e86d3721c8ab04a0f64f394ecd457cf84a3f394d",
                "dynamic": True,
                "urls": [
                    {"url": "https://github.com/oracle/truffleruby.git", "kind": "git"},
                ]
            },
            {
                "name": "fastr",
                "version": "4d2fdc9f4b2a5e6e41c1e55283dbeb174d22f626",
                "dynamic": True,
                "urls": [
                    {"url": "https://github.com/oracle/fastr.git", "kind": "git"},
                ]
            },
            {
                "name": "graalpython",
                "version": "12f40797f5ffa092f824ea9d0f55192d026433b8",
                "dynamic": True,
                "urls": [
                    {"url": "https://github.com/graalvm/graalpython.git", "kind": "git"},
                ]
            },
            {
                "name": "polybenchmarks",
                "version": "9c11e267b9925f44e42b1187fee466b47c2ffcf3",
                "dynamic": True,
                "urls": [
                    {"url": "https://github.com/graalvm/polybenchmarks.git", "kind": "git"},
                ]
            },
        ]
    },

    "projects": {
        "org.graalvm.component.installer" : {
            "subDir" : "src",
            "sourceDirs" : ["src"],
            "javaCompliance" : "17+",
            "license" : "GPLv2-CPE",
            "checkstyleVersion" : "10.7.0",
            "dependencies": [
                "sdk:LAUNCHER_COMMON",
                "truffle:TRUFFLE_JSON",
            ],
            "requires" : ["java.logging"],
        },
        "org.graalvm.component.installer.test" : {
            "subDir" : "src",
            "sourceDirs" : ["src"],
            "dependencies": [
                "mx:JUNIT",
                "org.graalvm.component.installer"
            ],
            "javaCompliance" : "17+",
            "checkstyle": "org.graalvm.component.installer",
            "license" : "GPLv2-CPE",
            "requires" : ["java.logging"],
        },
        "org.graalvm.polybench" : {
            "subDir" : "src",
            "sourceDirs" : ["src"],
            "javaCompliance" : "17+",
            "license" : "GPLv2-CPE",
            "checkstyle": "org.graalvm.component.installer",
            "dependencies": [
                "sdk:LAUNCHER_COMMON",
                "sdk:POLYGLOT",
                "truffle:VISUALVM-LIB-JFLUID-HEAP",
            ],
            "requires": [
                "java.logging",
                "jdk.management",
            ],
        },
        "org.graalvm.polybench.micro" : {
            "subDir" : "src",
            "sourceDirs" : ["src"],
            "javaCompliance" : "17+",
            "license" : "GPLv2-CPE",
            "checkstyle": "org.graalvm.component.installer",
            "dependencies": [
                "truffle:TRUFFLE_API",
            ],
            "annotationProcessors": [
                "truffle:TRUFFLE_DSL_PROCESSOR",
            ],
            "spotbugsIgnoresGenerated" : True,
        },
        "org.graalvm.polybench.instruments" : {
            "subDir" : "src",
            "sourceDirs" : ["src"],
            "javaCompliance" : "17+",
            "license" : "GPLv2-CPE",
            "checkstyle": "org.graalvm.component.installer",
            "dependencies": [
                "truffle:TRUFFLE_API",
            ],
            "requires": [
                "jdk.management",
            ],
            "annotationProcessors": [
                "truffle:TRUFFLE_DSL_PROCESSOR",
            ],
        },
        "nfi-native" : {
            "subDir" : "benchmarks",
            "native" : "shared_lib",
            "deliverable" : "microbench",
            "buildDependencies" : [
                "truffle:TRUFFLE_NFI_GRAALVM_SUPPORT",
            ],
            "cflags" : [
                "-I<path:truffle:TRUFFLE_NFI_GRAALVM_SUPPORT>/include",
            ],
            "testProject" : True,
            "defaultBuild": False,
        },
    },

    "libraries" : {
        # Note: small warmup benchmarks can be placed directly under `graal/vm/benchmarks/warmup`
        # and uncomment the corresponding line for the `layout` of `POLYBENCH_BENCHMARKS` in current suite.
        "WARMUP_BENCHMARKS" : {
            "urls" : ["https://lafo.ssw.uni-linz.ac.at/pub/graal-external-deps/polybench/warmup-benchmarks-0.4.tar.gz"],
            "digest" : "sha512:3ccf2fde4765561681ee530ee7ff6af823e89f447261e87e155f47e6ef29820ffd0f9ddaa39333893834df9c15463077cf1995b659644a79ab1595fd14ff2091"
        },
        "GRAALPYTHON_PYFLATE_BENCHMARK_RESOURCE" : {
            # just any reasonably sized .tar.gz or .tar.bz2 for running the benchmark
            "urls" : ["https://lafo.ssw.uni-linz.ac.at/pub/graal-external-deps/visualvm/visualvm-944-linux-amd64.tar.gz"],
            "digest" : "sha512:72982ca01cce9dfa876687ec7b9627b81e241e6cddc8dedb976a5d06d058a067f83f5c063dc07d7ed19730ffb54af8343eae8ca0cc156353f7b18530eef73c50"
        },
        "ORG_NETBEANS_API_ANNOTATIONS_COMMON" : {
           "digest" : "sha512:37e9cee0756a3f84e3e6352ed3d358169855d16cdda2300eb5041219c867abf886db2de41fe79c37f39123eaac310041f9a2e65aa1b9a7e8384528cfbd40de5b",
            "maven" : {
                "groupId" : "org.netbeans.api",
                "artifactId" : "org-netbeans-api-annotations-common",
                "version" : "RELEASE123",
            },
        },
    },

    "distributions": {
        "INSTALLER": {
            "subDir": "src",
            "mainClass": "org.graalvm.component.installer.ComponentInstaller",
            "dependencies": [
                "org.graalvm.component.installer",
            ],
            "distDependencies": [
                "sdk:LAUNCHER_COMMON",
                "truffle:TRUFFLE_JSON",
            ],
            "maven" : False,
        },
        "INSTALLER_TESTS": {
            "subDir": "src",
            "dependencies": ["org.graalvm.component.installer.test"],
            "exclude": [
                "mx:HAMCREST",
                "mx:JUNIT",
            ],
            "distDependencies": [
                "INSTALLER",
            ],
            "maven": False,
        },
        "INSTALLER_GRAALVM_SUPPORT": {
            "native": True,
            "platformDependent": True,
            "description": "GraalVM Installer support distribution for the GraalVM",
            "layout": {
                "components/polyglot/.registry" : "string:",
            },
            "maven": False,
        },
        "INSTALLER_DEPRECATED_GRAALVM_SUPPORT": {
            "native": True,
            "description": "Deprecated GraalVM Updater launchers support for the GraalVM",
            "platformDependent": True,
            "os": {
                "linux": {
                    "layout": {
                        "bin/gu": "file:mx.vm/gu-deprecated",
                    },
                },
                "darwin": {
                    "layout": {
                        "bin/gu": "file:mx.vm/gu-deprecated",
                    },
                },
                "windows": {
                    "layout": {
                        "bin/gu.cmd": "file:mx.vm/gu-deprecated.cmd",
                    },
                },
            },
            "maven": False,
        },
        "VM_GRAALVM_SUPPORT": {
            "native": True,
            "description": "VM support distribution for the GraalVM",
            "layout": {
                "./": ["file:GRAALVM-README.md"],
                "LICENSE.txt": "file:LICENSE_GRAALVM_CE",
                "THIRD_PARTY_LICENSE.txt": "file:THIRD_PARTY_LICENSE_CE.txt",
            },
            "maven": False,
        },
        "POLYBENCH": {
            "subDir": "src",
            "mainClass": "org.graalvm.polybench.PolyBenchLauncher",
            "dependencies": [
                "org.graalvm.polybench",
            ],
            "distDependencies": [
                "sdk:LAUNCHER_COMMON",
                "sdk:POLYGLOT",
                "truffle:VISUALVM-LIB-JFLUID-HEAP",
            ],
            "maven" : False,
        },
        "POLYBENCH_INSTRUMENTS": {
            "subDir": "src",
            "dependencies": [
                "org.graalvm.polybench.instruments",
            ],
            "distDependencies": [
                "truffle:TRUFFLE_API",
            ],
            "maven" : False,
        },
        "POLYBENCH_INSTRUMENTS_SUPPORT" : {
            "native" : True,
            "description" : "Truffle Profiler support distribution for the GraalVM",
            "layout" : {
                "native-image.properties" : "file:mx.vm/polybench-instruments.properties",
            },
        },
        "PMH": {
            "subDir": "src",
            "dependencies": [
                "org.graalvm.polybench.micro",
            ],
            "distDependencies": [
                "truffle:TRUFFLE_API",
            ],
            "maven" : False,
        },
        "PMH_SUPPORT": {
            "native": True,
            "layout": {
                "native-image.properties": "file:mx.vm/language-pmh.properties",
            },
            "maven": False,
        },
        "POLYBENCH_BENCHMARKS": {
            "native": True,
            "description": "Distribution for polybench benchmarks",
            # llvm bitcode is platform dependent
            "platformDependent": True,
            "layout": {
                # The layout may be modified via mx_vm.mx_register_dynamic_suite_constituents() to include dynamic projects.
                "./interpreter/": [
                    "file:benchmarks/interpreter/*.js",
                    "file:benchmarks/interpreter/*.rb",
                    "file:benchmarks/interpreter/*.py",
                ],
                "./interpreter/dependencies/": [
                    "file:benchmarks/interpreter/dependencies/*",
                ],
                "./compiler/": [
                    "file:benchmarks/compiler/*",
                ],
                "./warmup/": [
                    # "file:benchmarks/warmup/*.js",
                    # "file:benchmarks/warmup/*.rb",
                    "file:benchmarks/warmup/*.py",
                    "dependency:GRAALPYTHON_PYFLATE_BENCHMARK_RESOURCE",
                    "extracted-dependency:WARMUP_BENCHMARKS/*"
                ],
                "./nfi/": [
                    "file:benchmarks/nfi/*.pmh",
                ],
                "./nfi-native/": [
                    "dependency:nfi-native",
                ],
            },
            "defaultBuild": False,
        },
    },
}<|MERGE_RESOLUTION|>--- conflicted
+++ resolved
@@ -1,10 +1,6 @@
 suite = {
     "name": "vm",
-<<<<<<< HEAD
-    "version" : "23.1.1.1",
-=======
-    "version" : "23.1.2",
->>>>>>> 5f0e4e2c
+    "version" : "23.1.2.0",
     "mxversion": "6.41.0",
     "release" : False,
     "groupId" : "org.graalvm",
