--- conflicted
+++ resolved
@@ -42,11 +42,7 @@
   "mxversion": "6.41.0",
   "name" : "wasm",
   "groupId" : "org.graalvm.wasm",
-<<<<<<< HEAD
-  "version" : "23.1.2.1",
-=======
-  "version" : "23.1.3",
->>>>>>> cee7cbda
+  "version" : "23.1.3.0",
   "versionConflictResolution" : "latest",
   "url" : "http://graalvm.org/",
   "developer" : {
